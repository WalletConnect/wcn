--- conflicted
+++ resolved
@@ -7,14 +7,9 @@
 .direnv
 .env
 .envrc
-<<<<<<< HEAD
-.env.testnet.nu
-.env.mainnet.nu
-=======
 .env.nu
 .env.mainnet.nu
 .env.testnet.nu
->>>>>>> 26275d60
 
 ### Terraform ###
 # Local .terraform directories
