[package]
name = "wcn_node"
version = "0.0.0"
edition = "2021"
authors = [
    "Victor Farazdagi <victor@walletconnect.com>",
    "Ivan Reshetnikov <ivan@walletconnect.com>",
    "Nodar Darksome <nodar@walletconnect.com>",
    "Daniel Martinez <daniel@walletconnect.com>",
]
license = "Apache-2.0"
publish = false

[workspace]
members = ["crates/*"]

[profile.release]
lto = "fat"

[profile.release-lite]
inherits = "release"
lto = "thin"

[profile.release-debug]
inherits = "release"
lto = "thin"
debug = 1

[lib]
path = "src/lib.rs"
name = "wcn_node"

[[bin]]
path = "src/main.rs"
name = "wcn_node"

[features]
default = ["testing"]
testing = ["dep:tempfile", "dep:once_cell", "dep:rand", "wcn/testing"]
memory_profiler = ["wc/profiler"]

[lints]
workspace = true

[workspace.dependencies]
wc = { git = "https://github.com/WalletConnect/utils-rs.git", tag = "v0.14.1", default-features = false }
derive_more = { version = "1.0.0", features = [
    "display",
    "from",
    "as_ref",
    "display",
    "from",
    "try_into",
    "deref",
] }
<<<<<<< HEAD
core = { package = "irn_core", path = "crates/core" }
auth = { package = "irn_auth", path = "crates/auth" }
domain = { package = "irn_domain", path = "crates/domain" }
storage_api = { package = "irn_storage_api", path = "crates/storage_api", features = ["server"] }
admin_api = { package = "irn_admin_api", path = "crates/admin_api" }
client_api = { package = "irn_client_api", path = "crates/client_api" }
migration_api = { package = "irn_migration_api", path = "crates/migration_api" }
=======
core = { package = "wcn_core", path = "crates/core" }
auth = { package = "wcn_auth", path = "crates/auth" }
domain = { package = "wcn_domain", path = "crates/domain" }
raft_api = { package = "wcn_raft_api", path = "crates/raft_api", features = [
    "server",
] }
storage_api = { package = "wcn_storage_api", path = "crates/storage_api", features = [
    "server",
] }
admin_api = { package = "wcn_admin_api", path = "crates/admin_api" }
client_api = { package = "wcn_client_api", path = "crates/client_api" }
echo_api = { package = "wcn_echo_api", path = "crates/echo_api" }
>>>>>>> 7a149fd3
raft = { path = "crates/raft" }
wcn_rpc = { path = "crates/rpc" }
relay_rocks = { path = "crates/rocks" }
metrics = "0.23"
time = "0.3"
libp2p = { version = "0.54", default-features = false, features = ["serde"] }
tokio-serde = { git = "https://github.com/xDarksome/tokio-serde.git", rev = "6df9ff9" }
tokio-serde-postcard = { git = "https://github.com/xDarksome/tokio-serde-postcard.git", rev = "5e1b77a" }

[dependencies]
wcn = { package = "wcn_core", path = "crates/core" }
sharding = { path = "crates/sharding" }
auth = { workspace = true }
domain = { workspace = true }
raft_api = { workspace = true, features = ["server", "client"] }
storage_api = { workspace = true, features = ["server"] }
admin_api = { workspace = true, features = ["server"] }
client_api = { workspace = true, features = ["server", "client"] }
<<<<<<< HEAD
migration_api = { workspace = true, features = ["server", "client"] }
=======
echo_api = { workspace = true, features = ["server", "client"] }
>>>>>>> 7a149fd3
raft = { workspace = true }
wcn_rpc = { workspace = true, features = ["server"] }
relay_rocks = { workspace = true }
wc = { workspace = true, features = ["alloc", "future", "metrics"] }
metrics = { workspace = true }
time = { workspace = true }

anyhow = "1"
atty = "0.2"
axum = "0.6"
async-trait = "0.1"
base64 = "0.20"
backoff = { version = "0.4", features = ["tokio"] }
derive_more = { workspace = true, features = [
    "as_ref",
    "display",
    "from",
    "try_into",
    "deref",
] }
derivative = "2"
envy = "0.4"
futures = "0.3"
hyper = { version = "0.14", default-features = false, features = ["full"] }
tokio = { version = "1", default-features = false, features = ["fs", "signal"] }
tokio-util = { version = "0.7", features = ["compat"] }
tokio-stream = "0.1"
serde = "1"
serde_json = "1"
thiserror = "1"
metrics-exporter-prometheus = "0.15"
tracing = "0.1"
tracing-appender = "0.2"
tracing-subscriber = { version = "0.3", features = [
    "env-filter",
    "parking_lot",
    "json",
] }
tap = "1.0"
sysinfo = "0.29"
proc-mounts = "0.3"
libp2p = { workspace = true }
parking_lot = "0.12"
nix = { version = "0.28", default-features = false, features = ["signal"] }
xxhash-rust = { version = "0.8", features = ["xxh3", "const_xxh3"] }
postcard = { version = "1.0", default-features = false, features = ["alloc"] }
anyerror = "0.1"

alloy = { git = "https://github.com/alloy-rs/alloy", features = [
    "contract",
    "providers",
    "provider-http",
    "signer-mnemonic",
] }
reqwest = { version = "0.12", default-features = false }
chrono = { version = "0.4", default-features = false }
if-addrs = "0.13"
pin-project = "1.0"

# These are required by the tests and the `test_cluster` module.
tempfile = { version = "3", optional = true }
once_cell = { version = "1.17", optional = true }
rand = { version = "0.8", optional = true }
vergen-pretty = { version = "0.3", features = ["trace"] }

[dev-dependencies]
replication = { package = "wcn_replication", path = "crates/replication" }
storage_api = { workspace = true, features = ["client", "server"] }
admin_api = { workspace = true, features = ["client", "server"] }
tempfile = "3"
test-log = "0.2"
once_cell = "1.17"
rand = "0.8"
smallvec = { version = "1.11", features = ["serde"] }
anyhow = "1"
env_logger = "0.10"
chrono = "0.4"
rstest = "0.18"
itertools = "0.11"
rmp-serde = "=1.1.2"
sharding = { path = "crates/sharding", features = ["testing"] }

[build-dependencies]
vergen = { version = "8", default-features = false, features = [
    "build",
    "cargo",
    "git",
    "gitoxide",
    "rustc",
] }

# for sandbox-cluster-client example
clap = { version = "4", features = ["derive"] }

[workspace.lints.clippy]
all = { level = "deny", priority = -1 }
style = { level = "warn", priority = -1 }
absolute_paths = "warn"
bool_to_int_with_if = "warn"
clear_with_drain = "warn"
cloned_instead_of_copied = "warn"
collection_is_never_read = "warn"
empty_structs_with_brackets = "warn"
explicit_into_iter_loop = "warn"
filter_map_next = "warn"
implicit_clone = "warn"
implied_bounds_in_impls = "warn"
inconsistent_struct_constructor = "warn"
inefficient_to_string = "warn"
into_iter_without_iter = "warn"
iter_not_returning_iterator = "warn"
iter_with_drain = "warn"
manual_assert = "warn"
manual_instant_elapsed = "warn"
manual_string_new = "warn"
match_bool = "warn"
mem_forget = "warn"
mismatching_type_param_order = "warn"
needless_continue = "warn"
needless_for_each = "warn"
needless_pass_by_ref_mut = "warn"
readonly_write_lock = "warn"
redundant_clone = "warn"
redundant_type_annotations = "warn"
rest_pat_in_fully_bound_structs = "warn"
same_functions_in_if_condition = "warn"
struct_excessive_bools = "warn"
trait_duplication_in_bounds = "warn"
type_repetition_in_bounds = "warn"
unnecessary_box_returns = "warn"
unnecessary_self_imports = "warn"
unused_peekable = "warn"
useless_let_if_seq = "warn"<|MERGE_RESOLUTION|>--- conflicted
+++ resolved
@@ -53,15 +53,6 @@
     "try_into",
     "deref",
 ] }
-<<<<<<< HEAD
-core = { package = "irn_core", path = "crates/core" }
-auth = { package = "irn_auth", path = "crates/auth" }
-domain = { package = "irn_domain", path = "crates/domain" }
-storage_api = { package = "irn_storage_api", path = "crates/storage_api", features = ["server"] }
-admin_api = { package = "irn_admin_api", path = "crates/admin_api" }
-client_api = { package = "irn_client_api", path = "crates/client_api" }
-migration_api = { package = "irn_migration_api", path = "crates/migration_api" }
-=======
 core = { package = "wcn_core", path = "crates/core" }
 auth = { package = "wcn_auth", path = "crates/auth" }
 domain = { package = "wcn_domain", path = "crates/domain" }
@@ -73,8 +64,8 @@
 ] }
 admin_api = { package = "wcn_admin_api", path = "crates/admin_api" }
 client_api = { package = "wcn_client_api", path = "crates/client_api" }
+migration_api = { package = "wcn_migration_api", path = "crates/migration_api" }
 echo_api = { package = "wcn_echo_api", path = "crates/echo_api" }
->>>>>>> 7a149fd3
 raft = { path = "crates/raft" }
 wcn_rpc = { path = "crates/rpc" }
 relay_rocks = { path = "crates/rocks" }
@@ -93,11 +84,8 @@
 storage_api = { workspace = true, features = ["server"] }
 admin_api = { workspace = true, features = ["server"] }
 client_api = { workspace = true, features = ["server", "client"] }
-<<<<<<< HEAD
 migration_api = { workspace = true, features = ["server", "client"] }
-=======
 echo_api = { workspace = true, features = ["server", "client"] }
->>>>>>> 7a149fd3
 raft = { workspace = true }
 wcn_rpc = { workspace = true, features = ["server"] }
 relay_rocks = { workspace = true }
