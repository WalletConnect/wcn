pub use network::{Multiaddr, Multihash};
use {
    crate::{
<<<<<<< HEAD
        cluster,
        consensus,
=======
        contract::StatusReporter,
>>>>>>> ea339058
        storage::{self, Cursor, Storage, Value},
        Config,
        Error,
        Node,
    },
<<<<<<< HEAD
    anyerror::AnyError,
    api::{auth, server::HandshakeData},
=======
    api::{auth, rpc::StatusResponse, server::HandshakeData},
    async_trait::async_trait,
>>>>>>> ea339058
    derive_more::AsRef,
    futures::{
        future,
        stream::{Map, Peekable},
        Future,
        FutureExt,
        SinkExt,
        StreamExt,
        TryFutureExt,
    },
    irn::{
        cluster::Consensus,
        replication::{self, CoordinatorError, ReplicaError, ReplicaResponse, StorageOperation},
    },
    libp2p::PeerId,
    metrics_exporter_prometheus::PrometheusHandle,
    network::{
        inbound::{self, ConnectionInfo},
        outbound,
        rpc::Send as _,
        BiDirectionalStream,
        Metered,
        MeteredExt as _,
        NoHandshake,
        RecvStream,
        Rpc as _,
        SendStream,
        WithTimeouts,
        WithTimeoutsExt as _,
    },
    raft::Raft,
    relay_rocks::{db::migration::ExportItem, util::timestamp_micros, StorageError},
    std::{
        borrow::Cow,
        collections::{HashMap, HashSet},
        fmt::{self, Debug},
        io,
        net::SocketAddr,
        pin::Pin,
        sync::{Arc, RwLock},
        time::Duration,
    },
    tap::Pipe,
    tokio::sync::mpsc,
};

pub mod rpc {
    pub use network::rpc::{Id, Name, Result, Send, Timeouts};

    pub mod raft {
        use {crate::consensus::*, network::rpc};

        pub type AddMember =
            rpc::Unary<{ rpc::id(b"add_member") }, AddMemberRequest, AddMemberResult>;

        pub type RemoveMember =
            rpc::Unary<{ rpc::id(b"remove_member") }, RemoveMemberRequest, RemoveMemberResult>;

        pub type ProposeChange =
            rpc::Unary<{ rpc::id(b"propose_change") }, ProposeChangeRequest, ProposeChangeResult>;

        pub type AppendEntries =
            rpc::Unary<{ rpc::id(b"append_entries") }, AppendEntriesRequest, AppendEntriesResult>;

        pub type InstallSnapshot = rpc::Unary<
            { rpc::id(b"install_snapshot") },
            InstallSnapshotRequest,
            InstallSnapshotResult,
        >;

        pub type Vote = rpc::Unary<{ rpc::id(b"vote") }, VoteRequest, VoteResult>;
    }

    pub mod replica {
        use {
            crate::storage,
            irn::replication::{ReplicaError, StorageOperation},
            network::rpc,
            relay_rocks::StorageError,
            serde::{Deserialize, Serialize},
        };

        #[derive(Clone, Debug, Serialize, Deserialize)]
        pub struct Request<Op> {
            pub operation: Op,
            pub keyspace_version: u64,
        }

        pub type Result<T> = std::result::Result<T, ReplicaError<StorageError>>;

        pub type Rpc<const ID: rpc::Id, Op> =
            rpc::Unary<ID, Request<Op>, Result<<Op as StorageOperation>::Output>>;

        pub type Get = Rpc<{ rpc::id(b"r_get") }, storage::Get>;
        pub type Set = Rpc<{ rpc::id(b"r_set") }, storage::Set>;
        pub type Del = Rpc<{ rpc::id(b"r_del") }, storage::Del>;
        pub type GetExp = Rpc<{ rpc::id(b"r_get_exp") }, storage::GetExp>;
        pub type SetExp = Rpc<{ rpc::id(b"r_set_exp") }, storage::SetExp>;

        pub type HGet = Rpc<{ rpc::id(b"r_hget") }, storage::HGet>;
        pub type HSet = Rpc<{ rpc::id(b"r_hset") }, storage::HSet>;
        pub type HDel = Rpc<{ rpc::id(b"r_hdel") }, storage::HDel>;
        pub type HGetExp = Rpc<{ rpc::id(b"r_hget_exp") }, storage::HGetExp>;
        pub type HSetExp = Rpc<{ rpc::id(b"r_hset_exp") }, storage::HSetExp>;

        pub type HCard = Rpc<{ rpc::id(b"r_hcard") }, storage::HCard>;
        pub type HFields = Rpc<{ rpc::id(b"r_hfields") }, storage::HFields>;
        pub type HVals = Rpc<{ rpc::id(b"r_hvals") }, storage::HVals>;
        pub type HScan = Rpc<{ rpc::id(b"r_hscan") }, storage::HScan>;
    }

    pub mod migration {
        use {
            network::rpc,
            relay_rocks::db::migration::ExportItem,
            serde::{Deserialize, Serialize},
            std::ops::RangeInclusive,
        };

        #[derive(Clone, Debug, Serialize, Deserialize)]
        pub struct PullDataRequest {
            pub keyrange: RangeInclusive<u64>,
            pub keyspace_version: u64,
        }

        #[derive(Clone, Debug, thiserror::Error, Serialize, Deserialize)]
        pub enum PullDataError {
            #[error("Keyspace versions of puller and pullee don't match")]
            KeyspaceVersionMismatch,
            #[error("Storage export failed: {0}")]
            StorageExport(String),
            #[error("Puller is not a cluster member")]
            NotClusterMember,
        }

        pub type PullDataResponse = Result<ExportItem, PullDataError>;

        pub type PullData =
            rpc::Streaming<{ rpc::id(b"pull_data") }, PullDataRequest, PullDataResponse>;
    }

    pub mod broadcast {
        use {
            libp2p::PeerId,
            network::rpc,
            serde::{Deserialize, Serialize},
        };

        #[derive(Clone, Debug, Serialize, Deserialize)]
        pub struct Message(pub Vec<u8>);

        pub type Pubsub = rpc::Oneshot<{ rpc::id(b"pubsub") }, api::PubsubEventPayload>;

        #[derive(Clone, Debug, Serialize, Deserialize)]
        pub struct HeartbeatMessage(pub PeerId);

        pub type Heartbeat = rpc::Oneshot<{ rpc::id(b"heartbeat") }, HeartbeatMessage>;
    }

    pub use health::Health;
    pub mod health {
        use {
            network::rpc,
            serde::{Deserialize, Serialize},
        };

        pub type Request = ();

        #[derive(Clone, Debug, Serialize, Deserialize)]
        pub struct HealthResponse {
            pub node_version: u64,
            pub eth_address: Option<String>,
        }

        pub type Health = rpc::Unary<{ rpc::id(b"health") }, Request, HealthResponse>;
    }

    pub use status::Status;
    pub mod status {
        use {api::rpc::StatusResponse, network::rpc};

        pub type Request = ();

        pub type Status = rpc::Unary<{ rpc::id(b"status") }, Request, StatusResponse>;
    }

    pub use metrics::Metrics;
    pub mod metrics {
        use network::rpc;

        pub type Request = ();

        pub type Response = String;

        pub type Metrics = rpc::Unary<{ rpc::id(b"metrics") }, Request, Response>;
    }

    pub mod admin {
        use {
            libp2p::PeerId,
            network::rpc,
            serde::{Deserialize, Serialize},
            std::collections::HashMap,
        };

        #[derive(Clone, Debug, Serialize, Deserialize)]
        pub struct ClusterView {
            pub nodes: HashMap<PeerId, Node>,
            pub cluster_version: u128,
            pub keyspace_version: u64,
        }

        #[derive(Clone, Debug, Serialize, Deserialize)]
        pub struct Node {
            pub id: PeerId,
            pub state: NodeState,
        }

        #[derive(Clone, Debug, Eq, PartialEq, Serialize, Deserialize)]
        pub enum NodeState {
            Pulling,
            Normal,
            Restarting,
            Decommissioning,
        }

        #[derive(Clone, Debug, thiserror::Error, Serialize, Deserialize)]
        pub enum GetClusterViewError {
            #[error("Unauthorized")]
            Unauthorized,
        }

        pub type GetClusterViewResponse = Result<ClusterView, GetClusterViewError>;

        pub type GetClusterView =
            rpc::Unary<{ rpc::id(b"get_cluster_view") }, (), GetClusterViewResponse>;
    }
}

#[derive(AsRef, Clone)]
struct RpcHandler<S> {
    #[as_ref]
    node: Arc<Node>,
    rpc_timeouts: rpc::Timeouts,

    pubsub: Pubsub,

    eth_address: Option<Arc<str>>,
    prometheus: Option<PrometheusHandle>,
    status_reporter: Option<S>,
}

<<<<<<< HEAD
impl RpcHandler {
    fn node(&self) -> &Node {
        &self.node
    }
=======
impl<S: StatusReporter> RpcHandler<S> {
    fn node(&self) -> &irn::Node<Consensus, Network, Storage> {
        &self.node
    }

    fn consensus(&self) -> &Consensus {
        self.node.consensus()
    }

    fn status_reporter(&self) -> Option<&S> {
        self.status_reporter.as_ref()
    }
>>>>>>> ea339058
}

impl<S: StatusReporter> inbound::RpcHandler<HandshakeData> for RpcHandler<S> {
    fn handle_rpc(
        &self,
        id: rpc::Id,
        stream: BiDirectionalStream,
        conn_info: &ConnectionInfo<HandshakeData>,
    ) -> impl Future<Output = ()> + Send {
        Self::handle_coordinator_rpc(self, id, stream, conn_info)
    }
}

impl<S: StatusReporter> inbound::RpcHandler for RpcHandler<S> {
    fn handle_rpc(
        &self,
        id: rpc::Id,
        stream: BiDirectionalStream,
        conn_info: &ConnectionInfo,
    ) -> impl Future<Output = ()> + Send {
        Self::handle_internal_rpc(self, id, stream, conn_info)
    }
}

fn prepare_key(key: api::Key, conn_info: &ConnectionInfo<HandshakeData>) -> api::Result<Vec<u8>> {
    if let Some(namespace) = &key.namespace {
        if !conn_info.handshake_data.namespaces.contains(namespace) {
            return Err(api::Error::Unauthorized);
        }
    }

    Ok(namespaced_key(key))
}

// Creates the internal representation of the data key by combining namespace
// information with the user key etc.
pub fn namespaced_key(key: api::Key) -> storage::Key {
    #[repr(u8)]
    enum KeyKind {
        Shared = 0,
        Private = 1,
    }

    let prefix_len = if key.namespace.is_some() {
        auth::PUBLIC_KEY_LEN
    } else {
        0
    };

    let mut data = Vec::with_capacity(1 + prefix_len + key.bytes.len());

    if let Some(namespace) = key.namespace {
        data.push(KeyKind::Private as u8);
        data.extend_from_slice(namespace.as_ref());
    } else {
        data.push(KeyKind::Shared as u8);
    };

    data.extend_from_slice(&key.bytes);
    data
}

impl<S: StatusReporter> RpcHandler<S> {
    async fn handle_coordinator_rpc(
        &self,
        id: rpc::Id,
        stream: BiDirectionalStream,
        conn_info: &ConnectionInfo<HandshakeData>,
    ) {
        let stream = stream.with_timeouts(self.rpc_timeouts).metered();
        let client_id = &conn_info.peer_id;
        let coordinator = self.node().coordinator();

        let _ = match id {
            api::rpc::Get::ID => {
                api::rpc::Get::handle(stream, |req| async {
                    let op = storage::Get {
                        key: prepare_key(req.key, conn_info)?,
                    };

                    coordinator.replicate(client_id, op).map(api_result).await
                })
                .await
            }
            api::rpc::Set::ID => {
                api::rpc::Set::handle(stream, |req| async move {
                    let op = storage::Set {
                        key: prepare_key(req.key, conn_info)?,
                        value: req.value,
                        expiration: req.expiration,
                        version: timestamp_micros(),
                    };

                    coordinator.replicate(client_id, op).map(api_result).await
                })
                .await
            }
            api::rpc::Del::ID => {
                api::rpc::Del::handle(stream, |req| async {
                    let op = storage::Del {
                        key: prepare_key(req.key, conn_info)?,
                    };

                    coordinator.replicate(client_id, op).map(api_result).await
                })
                .await
            }
            api::rpc::GetExp::ID => {
                api::rpc::GetExp::handle(stream, |req| async {
                    let op = storage::GetExp {
                        key: prepare_key(req.key, conn_info)?,
                    };

                    coordinator.replicate(client_id, op).map(api_result).await
                })
                .await
            }
            api::rpc::SetExp::ID => {
                api::rpc::SetExp::handle(stream, |req| async move {
                    let op = storage::SetExp {
                        key: prepare_key(req.key, conn_info)?,
                        expiration: req.expiration,
                        version: timestamp_micros(),
                    };

                    coordinator.replicate(client_id, op).map(api_result).await
                })
                .await
            }
            api::rpc::HGet::ID => {
                api::rpc::HGet::handle(stream, |req| async {
                    let op = storage::HGet {
                        key: prepare_key(req.key, conn_info)?,
                        field: req.field,
                    };

                    coordinator.replicate(client_id, op).map(api_result).await
                })
                .await
            }
            api::rpc::HSet::ID => {
                api::rpc::HSet::handle(stream, |req| async move {
                    let op = storage::HSet {
                        key: prepare_key(req.key, conn_info)?,
                        field: req.field,
                        value: req.value,
                        expiration: req.expiration,
                        version: timestamp_micros(),
                    };

                    coordinator.replicate(client_id, op).map(api_result).await
                })
                .await
            }
            api::rpc::HDel::ID => {
                api::rpc::HDel::handle(stream, |req| async {
                    let op = storage::HDel {
                        key: prepare_key(req.key, conn_info)?,
                        field: req.field,
                    };

                    coordinator.replicate(client_id, op).map(api_result).await
                })
                .await
            }
            api::rpc::HGetExp::ID => {
                api::rpc::HGetExp::handle(stream, |req| async {
                    let op = storage::HGetExp {
                        key: prepare_key(req.key, conn_info)?,
                        field: req.field,
                    };

                    coordinator.replicate(client_id, op).map(api_result).await
                })
                .await
            }
            api::rpc::HSetExp::ID => {
                api::rpc::HSetExp::handle(stream, |req| async move {
                    let op = storage::HSetExp {
                        key: prepare_key(req.key, conn_info)?,
                        field: req.field,
                        expiration: req.expiration,
                        version: timestamp_micros(),
                    };

                    coordinator.replicate(client_id, op).map(api_result).await
                })
                .await
            }
            api::rpc::HCard::ID => {
                api::rpc::HCard::handle(stream, |req| async {
                    let op = storage::HCard {
                        key: prepare_key(req.key, conn_info)?,
                    };

                    coordinator.replicate(client_id, op).map(api_result).await
                })
                .await
            }
            api::rpc::HFields::ID => {
                api::rpc::HFields::handle(stream, |req| async {
                    let op = storage::HFields {
                        key: prepare_key(req.key, conn_info)?,
                    };

                    coordinator.replicate(client_id, op).map(api_result).await
                })
                .await
            }
            api::rpc::HVals::ID => {
                api::rpc::HVals::handle(stream, |req| async {
                    let op = storage::HVals {
                        key: prepare_key(req.key, conn_info)?,
                    };

                    coordinator.replicate(client_id, op).map(api_result).await
                })
                .await
            }
            api::rpc::HScan::ID => {
                api::rpc::HScan::handle(stream, |req| async move {
                    let op = storage::HScan {
                        key: prepare_key(req.key, conn_info)?,
                        count: req.count,
                        cursor: req.cursor,
                    };

                    // Client only needs `(Vec<Value>, Option<Cursor>)`, however storage
                    // basically returns `Vec<(Cursor, Value)>`.
                    // TODO: Change storage return type after client api migration is done.
                    #[derive(Debug)]
                    struct Page(irn::replication::Page<(Cursor, Value)>);

                    #[allow(clippy::from_over_into)]
                    impl Into<(Vec<Value>, Option<Cursor>)> for Page {
                        fn into(self) -> (Vec<Value>, Option<Cursor>) {
                            let cursor = self.0.items.last().map(|t| t.0.clone());
                            let items = self.0.items.into_iter().map(|t| t.1).collect();
                            (items, cursor)
                        }
                    }

                    coordinator
                        .replicate(client_id, op)
                        .map_ok(|res| res.map(Page))
                        .map(api_result)
                        .await
                })
                .await
            }

            api::rpc::Publish::ID => {
                api::rpc::Publish::handle(stream, |req| self.handle_pubsub_publish(req)).await
            }

            api::rpc::Subscribe::ID => {
                api::rpc::Subscribe::handle(stream, |tx, rx| {
                    self.handle_pubsub_subscribe(tx, rx, conn_info)
                })
                .await
            }

            api::rpc::Status::ID => {
                api::rpc::Status::handle(stream, |_req| self.handle_status()).await
            }

            id => {
                return tracing::warn!(
                    name = rpc::Name::new(id).as_str(),
                    "Unexpected coordinator RPC"
                )
            }
        }
        .map_err(|err| {
            tracing::debug!(
                name = rpc::Name::new(id).as_str(),
                ?err,
                "Failed to handle coordinator RPC"
            )
        });
    }

    async fn handle_status(&self) -> api::Result<StatusResponse> {
        let reporter = self.status_reporter().ok_or_else(|| {
            api::Error::Internal(api::InternalError::new(
                "other",
                "status reporter not available".to_string(),
            ))
        })?;

        let report = reporter.report_status().await.map_err(|err| {
            api::Error::Internal(api::InternalError::new("other", format!("{err:?}")))
        })?;

        Ok(StatusResponse {
            node_version: crate::NODE_VERSION,
            eth_address: self.eth_address.as_ref().map(|s| s.to_string()),
            stake_amount: report.stake,
        })
    }

    async fn handle_internal_rpc(
        &self,
        id: rpc::Id,
        stream: BiDirectionalStream,
        conn_info: &ConnectionInfo,
    ) {
        let stream = stream.with_timeouts(self.rpc_timeouts).metered();
        let peer_id = &conn_info.peer_id;
        let replica = self.node().replica();

        let _ = match id {
            rpc::replica::Get::ID => {
                rpc::replica::Get::handle(stream, |req| {
                    replica.handle_replication(peer_id, req.operation, req.keyspace_version)
                })
                .await
            }
            rpc::replica::Set::ID => {
                rpc::replica::Set::handle(stream, |req| {
                    replica.handle_replication(peer_id, req.operation, req.keyspace_version)
                })
                .await
            }
            rpc::replica::Del::ID => {
                rpc::replica::Del::handle(stream, |req| {
                    replica.handle_replication(peer_id, req.operation, req.keyspace_version)
                })
                .await
            }
            rpc::replica::GetExp::ID => {
                rpc::replica::GetExp::handle(stream, |req| {
                    replica.handle_replication(peer_id, req.operation, req.keyspace_version)
                })
                .await
            }
            rpc::replica::SetExp::ID => {
                rpc::replica::SetExp::handle(stream, |req| {
                    replica.handle_replication(peer_id, req.operation, req.keyspace_version)
                })
                .await
            }
            rpc::replica::HGet::ID => {
                rpc::replica::HGet::handle(stream, |req| {
                    replica.handle_replication(peer_id, req.operation, req.keyspace_version)
                })
                .await
            }
            rpc::replica::HSet::ID => {
                rpc::replica::HSet::handle(stream, |req| {
                    replica.handle_replication(peer_id, req.operation, req.keyspace_version)
                })
                .await
            }
            rpc::replica::HDel::ID => {
                rpc::replica::HDel::handle(stream, |req| {
                    replica.handle_replication(peer_id, req.operation, req.keyspace_version)
                })
                .await
            }
            rpc::replica::HGetExp::ID => {
                rpc::replica::HGetExp::handle(stream, |req| {
                    replica.handle_replication(peer_id, req.operation, req.keyspace_version)
                })
                .await
            }
            rpc::replica::HSetExp::ID => {
                rpc::replica::HSetExp::handle(stream, |req| {
                    replica.handle_replication(peer_id, req.operation, req.keyspace_version)
                })
                .await
            }
            rpc::replica::HCard::ID => {
                rpc::replica::HCard::handle(stream, |req| {
                    replica.handle_replication(peer_id, req.operation, req.keyspace_version)
                })
                .await
            }
            rpc::replica::HFields::ID => {
                rpc::replica::HFields::handle(stream, |req| {
                    replica.handle_replication(peer_id, req.operation, req.keyspace_version)
                })
                .await
            }
            rpc::replica::HVals::ID => {
                rpc::replica::HVals::handle(stream, |req| {
                    replica.handle_replication(peer_id, req.operation, req.keyspace_version)
                })
                .await
            }
            rpc::replica::HScan::ID => {
                rpc::replica::HScan::handle(stream, |req| {
                    replica.handle_replication(peer_id, req.operation, req.keyspace_version)
                })
                .await
            }

            rpc::migration::PullData::ID => {
                rpc::migration::PullData::handle(stream, |rx, tx| {
                    self.handle_pull_data(peer_id, rx, tx)
                })
                .await
            }

            rpc::broadcast::Pubsub::ID => {
                rpc::broadcast::Pubsub::handle(stream, |evt| async { self.pubsub.publish(evt) })
                    .await
            }

            rpc::broadcast::Heartbeat::ID => {
                rpc::broadcast::Heartbeat::handle(stream, |_heartbeat| async {}).await
            }

            rpc::Health::ID => {
                rpc::Health::handle(stream, |_req| async {
                    rpc::health::HealthResponse {
                        node_version: crate::NODE_VERSION,
                        eth_address: self.eth_address.as_ref().map(|s| s.to_string()),
                    }
                })
                .await
            }

            rpc::Metrics::ID => {
                rpc::Metrics::handle(stream, |_req| async {
                    self.prometheus
                        .as_ref()
                        .map(|p| p.render())
                        .unwrap_or_default()
                })
                .await
            }

            id => {
                return tracing::warn!("Unexpected internal RPC: {}", rpc::Name::new(id).as_str())
            }
        }
        .map_err(|err| {
            tracing::debug!(
                name = rpc::Name::new(id).as_str(),
                ?err,
                "Failed to handle internal RPC"
            )
        });
    }

    async fn handle_pubsub_publish(&self, req: api::Publish) {
        let evt = api::PubsubEventPayload {
            channel: req.channel,
            payload: req.message,
        };

        self.pubsub.publish(evt.clone());

        self.node().network().broadcast_pubsub(evt).await;
    }

    async fn handle_pubsub_subscribe(
        &self,
        mut rx: RecvStream<api::Subscribe>,
        mut tx: SendStream<api::PubsubEventPayload>,
        conn_info: &ConnectionInfo<HandshakeData>,
    ) -> rpc::Result<()> {
        let req = rx.recv_message().await?;

        let mut subscription = self
            .pubsub
            .subscribe(conn_info.remote_address, req.channels);

        while let Some(msg) = subscription.rx.recv().await {
            tx.send(msg).await?;
        }

        Ok(())
    }

    async fn handle_pull_data(
        &self,
        peer_id: &libp2p::PeerId,
        mut rx: RecvStream<rpc::migration::PullDataRequest>,
        mut tx: SendStream<rpc::migration::PullDataResponse>,
    ) -> rpc::Result<()> {
        let req = rx.recv_message().await?;

        let resp = self
            .node()
            .migration_manager()
            .handle_pull_request(peer_id, req.keyrange, req.keyspace_version)
            .await;

        match resp {
            Ok(data) => tx.send_all(&mut data.map(Ok).map(Ok)).await?,
            Err(e) => tx.send(Err(e.into())).await?,
        };

        Ok(())
    }
}

#[derive(Clone, Debug, thiserror::Error)]
pub enum PullDataError {
    #[error(transparent)]
    Network(#[from] network::outbound::Error),

    #[error(transparent)]
    Rpc(rpc::migration::PullDataError),
}

impl irn::migration::Network<cluster::Node> for Network {
    type DataStream = Map<
        Peekable<RecvStream<rpc::migration::PullDataResponse>>,
        fn(io::Result<rpc::migration::PullDataResponse>) -> io::Result<ExportItem>,
    >;

    fn pull_keyrange(
        &self,
        from: &cluster::Node,
        range: std::ops::RangeInclusive<u64>,
        keyspace_version: u64,
    ) -> impl Future<Output = Result<Self::DataStream, impl irn::migration::AnyError>> + Send {
        let rpc_fut = rpc::migration::PullData::send(
            &self.client,
            (&from.id, &from.addr),
            move |mut tx, rx| async move {
                tx.send(rpc::migration::PullDataRequest {
                    keyrange: range,
                    keyspace_version,
                })
                .await?;

                let mut rx = rx.peekable();

                // if the first response message is an error, return the error
                let err_item = Pin::new(&mut rx)
                    .next_if(|item| matches!(item, Err(_) | Ok(Err(_))))
                    .await;
                if let Some(item) = err_item {
                    if let Err(e) = item? {
                        return Ok(Err(e));
                    }
                };

                // flatten error by converting the inner one into the outer `io::Error`
                let map_fn = |res| match res {
                    Ok(Ok(item)) => Ok(item),
                    Ok(Err(e)) => Err(io::Error::other(irn::migration::PullKeyrangeError::from(e))),
                    Err(e) => Err(e),
                };
                let rx = rx.map(map_fn as fn(_) -> _);

                Ok(Ok(rx))
            },
        );

        async move {
            rpc_fut
                .await
                .map_err(|e| AnyError::new(&e))?
                .map_err(|e| AnyError::new(&e))
        }
    }
}

#[derive(Clone)]
struct RaftRpcHandler {
    raft: consensus::Raft,
    rpc_timeouts: rpc::Timeouts,
}

impl inbound::RpcHandler for RaftRpcHandler {
    fn handle_rpc(
        &self,
        id: rpc::Id,
        stream: BiDirectionalStream,
        conn_info: &ConnectionInfo,
    ) -> impl Future<Output = ()> + Send {
        Self::handle_rpc(self, id, stream, conn_info)
    }
}

impl RaftRpcHandler {
    async fn handle_rpc(
        &self,
        id: rpc::Id,
        stream: BiDirectionalStream,
        conn_info: &ConnectionInfo,
    ) {
        let stream = stream.with_timeouts(self.rpc_timeouts).metered();
        let peer_id = &conn_info.peer_id;

        let _ = match id {
            rpc::raft::AddMember::ID => {
                rpc::raft::AddMember::handle(stream, |req| self.raft.add_member(peer_id, req)).await
            }
            rpc::raft::RemoveMember::ID => {
                rpc::raft::RemoveMember::handle(stream, |req| self.raft.remove_member(peer_id, req))
                    .await
            }

            // Adding `Unauthorized` error to responses of these RPCs is total PITA, as the types
            // are defined in `openraft` itself.
            // So if the requestor is not a member we just drop the request.
            // This should generally never happen under normal circumstances, unless we are dealing
            // with a malicious actor.
            rpc::raft::ProposeChange::ID => {
                if !self.raft.is_member(peer_id) {
                    return;
                }
                rpc::raft::ProposeChange::handle(stream, |req| self.raft.propose_change(req)).await
            }
            rpc::raft::AppendEntries::ID => {
                if !self.raft.is_member(peer_id) {
                    return;
                }
                rpc::raft::AppendEntries::handle(stream, |req| self.raft.append_entries(req)).await
            }
            rpc::raft::InstallSnapshot::ID => {
                if !self.raft.is_member(peer_id) {
                    return;
                }
                rpc::raft::InstallSnapshot::handle(stream, |req| self.raft.install_snapshot(req))
                    .await
            }
            rpc::raft::Vote::ID => {
                if !self.raft.is_member(peer_id) {
                    return;
                }
                rpc::raft::Vote::handle(stream, |req| self.raft.vote(req)).await
            }

            id => return tracing::warn!("Unexpected raft RPC: {}", rpc::Name::new(id).as_str()),
        }
        .map_err(|err| {
            tracing::debug!(
                name = rpc::Name::new(id).as_str(),
                ?err,
                "Failed to handle raft RPC"
            )
        });
    }
}

#[derive(Clone)]
struct AdminRpcHandler {
    node: Arc<Node>,
    rpc_timeouts: rpc::Timeouts,
}

impl inbound::RpcHandler for AdminRpcHandler {
    fn handle_rpc(
        &self,
        id: rpc::Id,
        stream: BiDirectionalStream,
        conn_info: &ConnectionInfo,
    ) -> impl Future<Output = ()> + Send {
        Self::handle_rpc(self, id, stream, conn_info)
    }
}

impl AdminRpcHandler {
    async fn handle_rpc(
        &self,
        id: rpc::Id,
        stream: BiDirectionalStream,
        _conn_info: &ConnectionInfo,
    ) {
        let stream = stream.with_timeouts(self.rpc_timeouts).metered();

        let _ = match id {
            // TODO: auth
            rpc::admin::GetClusterView::ID => {
                rpc::admin::GetClusterView::handle(stream, |_| {
                    future::ready(Ok(self.get_cluster_view()))
                })
                .await
            }

            id => return tracing::warn!("Unexpected admin RPC: {}", rpc::Name::new(id).as_str()),
        }
        .map_err(|err| {
            tracing::debug!(
                name = rpc::Name::new(id).as_str(),
                ?err,
                "Failed to handle admin RPC"
            )
        });
    }

    fn get_cluster_view(&self) -> rpc::admin::ClusterView {
        use rpc::admin::{self, NodeState};

        let cluster = self.node.consensus().cluster();

        let nodes = cluster
            .nodes()
            .filter_map(|n| {
                let state = match cluster.node_state(&n.id)? {
                    cluster::NodeState::Pulling(_) => NodeState::Pulling,
                    cluster::NodeState::Normal => NodeState::Normal,
                    cluster::NodeState::Restarting => NodeState::Restarting,
                    cluster::NodeState::Decommissioning => NodeState::Decommissioning,
                };
                let node = admin::Node { id: n.id, state };
                Some((node.id, node))
            })
            .collect();

        admin::ClusterView {
            nodes,
            cluster_version: cluster.version(),
            keyspace_version: cluster.keyspace_version(),
        }
    }
}

pub type Client = Metered<WithTimeouts<network::Client>>;

/// Network adapter.
#[derive(Debug, Clone)]
pub struct Network {
    pub local_id: PeerId,
    pub client: Client,
}

impl Network {
    pub fn new(cfg: &Config) -> Result<Self, Error> {
        let rpc_timeout = Duration::from_millis(cfg.network_request_timeout);
        let rpc_timeouts = rpc::Timeouts {
            unary: Some(rpc_timeout),
            streaming: None,
            oneshot: Some(rpc_timeout),
        };

        Ok(Self {
            local_id: cfg.id,
            client: ::network::Client::new(::network::ClientConfig {
                keypair: cfg.keypair.clone(),
                known_peers: cfg
                    .known_peers
                    .iter()
                    .map(|(id, addr)| (id.clone(), addr.clone()))
                    .collect(),
                handshake: NoHandshake,
                connection_timeout: Duration::from_millis(cfg.network_connection_timeout),
            })?
            .with_timeouts(rpc_timeouts)
            .metered(),
        })
    }

<<<<<<< HEAD
    pub fn spawn_raft_server(
        cfg: &Config,
        raft: consensus::Raft,
    ) -> Result<tokio::task::JoinHandle<()>, network::Error> {
        let server_config = ::network::ServerConfig {
            addr: cfg.raft_server_addr.clone(),
            keypair: cfg.keypair.clone(),
        };

        let rpc_timeouts = rpc::Timeouts {
            unary: Some(Duration::from_secs(2)),
            streaming: None,
            oneshot: None,
        };

        let handler = RaftRpcHandler { raft, rpc_timeouts };
        ::network::run_server(server_config, NoHandshake, handler.clone()).map(tokio::spawn)
    }

    pub fn spawn_servers(
=======
    pub fn spawn_servers<S: StatusReporter>(
>>>>>>> ea339058
        cfg: &Config,
        node: Node,
        prometheus: Option<PrometheusHandle>,
        status_reporter: Option<S>,
    ) -> Result<tokio::task::JoinHandle<()>, Error> {
        let server_config = ::network::ServerConfig {
            addr: cfg.replica_api_server_addr.clone(),
            keypair: cfg.keypair.clone(),
        };

        let api_server_config = ::network::ServerConfig {
            addr: cfg.coordinator_api_server_addr.clone(),
            keypair: cfg.keypair.clone(),
        };

        let admin_api_server_config = ::network::ServerConfig {
            addr: cfg.admin_api_server_addr.clone(),
            keypair: cfg.keypair.clone(),
        };

        let rpc_timeout = Duration::from_millis(cfg.network_request_timeout);
        let rpc_timeouts = rpc::Timeouts {
            unary: Some(rpc_timeout),
            streaming: None,
            oneshot: Some(rpc_timeout),
        };

        let handler = RpcHandler {
            node: Arc::new(node),
            rpc_timeouts,
            pubsub: Pubsub::new(),
            eth_address: cfg.eth_address.clone().map(Into::into),
            prometheus,
            status_reporter,
        };

        let admin_api_handler = AdminRpcHandler {
            node: handler.node.clone(),
            rpc_timeouts,
        };

        let server = ::network::run_server(server_config, NoHandshake, handler.clone())?;
        let api_server = ::api::server::run(api_server_config, handler)?;
        let admin_api_server =
            ::network::run_server(admin_api_server_config, NoHandshake, admin_api_handler)?;

        Ok(
            async move { tokio::join!(server, api_server, admin_api_server) }
                .map(drop)
                .pipe(tokio::spawn),
        )
    }

    pub(crate) fn get_peer<'a>(
        &self,
        node_id: &'a PeerId,
        multiaddr: &'a Multiaddr,
    ) -> RemoteNode<'a> {
        RemoteNode {
            id: Cow::Borrowed(node_id),
            multiaddr: Cow::Borrowed(multiaddr),
            client: self.client.clone(),
        }
    }

    pub(crate) async fn broadcast_pubsub(&self, evt: api::PubsubEventPayload) {
        rpc::broadcast::Pubsub::broadcast(&self.client, evt).await;
    }
}

#[derive(Clone)]
pub struct RemoteNode<'a> {
    id: Cow<'a, PeerId>,
    multiaddr: Cow<'a, Multiaddr>,
    client: Client,
}

impl<'a> RemoteNode<'a> {
    pub fn into_owned(self) -> RemoteNode<'static> {
        RemoteNode {
            id: Cow::Owned(self.id.into_owned()),
            multiaddr: Cow::Owned(self.multiaddr.into_owned()),
            client: self.client,
        }
    }
}

impl<Op: StorageOperation + MapRpc> irn::replication::Network<cluster::Node, Storage, Op>
    for Network
where
    for<'a> Client: rpc::Send<
        Op::Rpc,
        (&'a PeerId, &'a Multiaddr),
        rpc::replica::Request<Op>,
        Ok = rpc::replica::Result<Op::Output>,
    >,
    Storage: replication::Storage<Op, Error = StorageError>,
{
    type Error = outbound::Error;

    fn send(
        &self,
        to: &cluster::Node,
        operation: Op,
        keyspace_version: u64,
    ) -> impl Future<Output = Result<ReplicaResponse<Storage, Op>, Self::Error>> + Send {
        async move {
            let req = rpc::replica::Request {
                operation,
                keyspace_version,
            };
            self.client.send((&to.id, &to.addr), req).await
        }
    }
}

pub trait MapRpc {
    type Rpc;
}

impl MapRpc for storage::Get {
    type Rpc = rpc::replica::Get;
}

impl MapRpc for storage::Set {
    type Rpc = rpc::replica::Set;
}

impl MapRpc for storage::Del {
    type Rpc = rpc::replica::Del;
}

impl MapRpc for storage::GetExp {
    type Rpc = rpc::replica::GetExp;
}

impl MapRpc for storage::SetExp {
    type Rpc = rpc::replica::SetExp;
}

impl MapRpc for storage::HGet {
    type Rpc = rpc::replica::HGet;
}

impl MapRpc for storage::HSet {
    type Rpc = rpc::replica::HSet;
}

impl MapRpc for storage::HDel {
    type Rpc = rpc::replica::HDel;
}

impl MapRpc for storage::HGetExp {
    type Rpc = rpc::replica::HGetExp;
}

impl MapRpc for storage::HSetExp {
    type Rpc = rpc::replica::HSetExp;
}

impl MapRpc for storage::HCard {
    type Rpc = rpc::replica::HCard;
}

impl MapRpc for storage::HFields {
    type Rpc = rpc::replica::HFields;
}

impl MapRpc for storage::HVals {
    type Rpc = rpc::replica::HVals;
}

impl MapRpc for storage::HScan {
    type Rpc = rpc::replica::HScan;
}

impl<'a> RemoteNode<'a> {
    pub fn id(&self) -> PeerId {
        self.id.clone().into_owned()
    }

    pub(super) async fn send_rpc<RPC, Args>(
        &'a self,
        args: Args,
    ) -> Result<<Client as rpc::Send<RPC, (&'a PeerId, &'a Multiaddr), Args>>::Ok, outbound::Error>
    where
        Client: rpc::Send<RPC, (&'a PeerId, &'a Multiaddr), Args>,
    {
        self.client.send((&self.id, &self.multiaddr), args).await
    }
}

fn api_result<T, U>(
    resp: Result<Result<T, ReplicaError<StorageError>>, CoordinatorError>,
) -> api::Result<U>
where
    T: Into<U> + fmt::Debug,
{
    use StorageError as S;

    Err(match resp {
        Ok(Ok(v)) => return Ok(v.into()),

        Ok(Err(ReplicaError::Throttled)) => api::Error::Throttled,
        Ok(Err(ReplicaError::Storage(S::EntryNotFound))) => api::Error::NotFound,
        Ok(Err(ReplicaError::Storage(S::IrnBackend { kind, message }))) => {
            api::InternalError::new(kind, message).into()
        }

        Err(CoordinatorError::Throttled) => api::Error::Throttled,
        Err(e @ CoordinatorError::Timeout) => api::InternalError::new("timeout", e).into(),
        Err(e @ CoordinatorError::InconsistentOperation) => {
            api::InternalError::new("inconsistent_operation", e).into()
        }
        Err(CoordinatorError::Network(e)) => api::InternalError::new("network", e).into(),

        resp => api::Error::Internal(api::InternalError::new("other", format!("{resp:?}"))),
    })
}

#[derive(Clone, Debug, Default)]
pub struct Pubsub {
    subscribers: Arc<RwLock<HashMap<SocketAddr, Subscriber>>>,
}

impl Pubsub {
    pub fn new() -> Self {
        Self::default()
    }

    fn subscribe(&self, subscriber_addr: SocketAddr, channels: HashSet<Vec<u8>>) -> Subscription {
        // `Err` can't happen here, if the lock is poisoned then we have already crashed
        // as we don't handle panics.
        let mut subscribers = self.subscribers.write().unwrap();

        let (tx, rx) = mpsc::channel(512);

        let _ = subscribers.insert(subscriber_addr, Subscriber { channels, tx });

        Subscription {
            addr: subscriber_addr,
            pubsub: self.clone(),
            rx,
        }
    }

    fn publish(&self, evt: api::PubsubEventPayload) {
        // `Err` can't happen here, if the lock is poisoned then we have already crashed
        // as we don't handle panics.
        let subscribers = self.subscribers.read().unwrap().clone();

        for sub in subscribers.values() {
            if sub.channels.contains(&evt.channel) {
                match sub.tx.try_send(evt.clone()) {
                    Ok(_) => {}
                    Err(mpsc::error::TrySendError::Full(_)) => {
                        metrics::counter!("irn_pubsub_channel_full").increment(1)
                    }
                    Err(mpsc::error::TrySendError::Closed(_)) => {
                        metrics::counter!("irn_pubsub_channel_closed").increment(1)
                    }
                };
            }
        }
    }
}

#[derive(Clone, Debug)]
struct Subscriber {
    channels: HashSet<Vec<u8>>,
    tx: mpsc::Sender<api::PubsubEventPayload>,
}

struct Subscription {
    addr: SocketAddr,
    pubsub: Pubsub,

    rx: mpsc::Receiver<api::PubsubEventPayload>,
}

impl Drop for Subscription {
    fn drop(&mut self) {
        // `Err` can't happen here, if the lock is poisoned then we have already crashed
        // as we don't handle panics.
        let _ = self.pubsub.subscribers.write().unwrap().remove(&self.addr);
    }
}

impl From<irn::migration::PullKeyrangeError> for rpc::migration::PullDataError {
    fn from(err: irn::migration::PullKeyrangeError) -> Self {
        use irn::migration::PullKeyrangeError as E;

        match err {
            E::KeyspaceVersionMismatch => Self::KeyspaceVersionMismatch,
            E::StorageExport(s) => Self::StorageExport(s),
            E::NotClusterMember => Self::NotClusterMember,
        }
    }
}

impl From<rpc::migration::PullDataError> for irn::migration::PullKeyrangeError {
    fn from(err: rpc::migration::PullDataError) -> Self {
        use rpc::migration::PullDataError as E;

        match err {
            E::KeyspaceVersionMismatch => Self::KeyspaceVersionMismatch,
            E::StorageExport(s) => Self::StorageExport(s),
            E::NotClusterMember => Self::NotClusterMember,
        }
    }
}<|MERGE_RESOLUTION|>--- conflicted
+++ resolved
@@ -1,24 +1,16 @@
 pub use network::{Multiaddr, Multihash};
 use {
     crate::{
-<<<<<<< HEAD
         cluster,
         consensus,
-=======
         contract::StatusReporter,
->>>>>>> ea339058
         storage::{self, Cursor, Storage, Value},
         Config,
         Error,
         Node,
     },
-<<<<<<< HEAD
     anyerror::AnyError,
-    api::{auth, server::HandshakeData},
-=======
     api::{auth, rpc::StatusResponse, server::HandshakeData},
-    async_trait::async_trait,
->>>>>>> ea339058
     derive_more::AsRef,
     futures::{
         future,
@@ -267,29 +259,14 @@
     pubsub: Pubsub,
 
     eth_address: Option<Arc<str>>,
-    prometheus: Option<PrometheusHandle>,
+    prometheus: PrometheusHandle,
     status_reporter: Option<S>,
 }
 
-<<<<<<< HEAD
-impl RpcHandler {
-    fn node(&self) -> &Node {
-        &self.node
-    }
-=======
 impl<S: StatusReporter> RpcHandler<S> {
-    fn node(&self) -> &irn::Node<Consensus, Network, Storage> {
-        &self.node
-    }
-
-    fn consensus(&self) -> &Consensus {
-        self.node.consensus()
-    }
-
     fn status_reporter(&self) -> Option<&S> {
         self.status_reporter.as_ref()
     }
->>>>>>> ea339058
 }
 
 impl<S: StatusReporter> inbound::RpcHandler<HandshakeData> for RpcHandler<S> {
@@ -361,7 +338,7 @@
     ) {
         let stream = stream.with_timeouts(self.rpc_timeouts).metered();
         let client_id = &conn_info.peer_id;
-        let coordinator = self.node().coordinator();
+        let coordinator = self.node.coordinator();
 
         let _ = match id {
             api::rpc::Get::ID => {
@@ -599,7 +576,7 @@
     ) {
         let stream = stream.with_timeouts(self.rpc_timeouts).metered();
         let peer_id = &conn_info.peer_id;
-        let replica = self.node().replica();
+        let replica = self.node.replica();
 
         let _ = match id {
             rpc::replica::Get::ID => {
@@ -714,13 +691,7 @@
             }
 
             rpc::Metrics::ID => {
-                rpc::Metrics::handle(stream, |_req| async {
-                    self.prometheus
-                        .as_ref()
-                        .map(|p| p.render())
-                        .unwrap_or_default()
-                })
-                .await
+                rpc::Metrics::handle(stream, |_req| async { self.prometheus.render() }).await
             }
 
             id => {
@@ -744,7 +715,7 @@
 
         self.pubsub.publish(evt.clone());
 
-        self.node().network().broadcast_pubsub(evt).await;
+        self.node.network().broadcast_pubsub(evt).await;
     }
 
     async fn handle_pubsub_subscribe(
@@ -775,7 +746,7 @@
         let req = rx.recv_message().await?;
 
         let resp = self
-            .node()
+            .node
             .migration_manager()
             .handle_pull_request(peer_id, req.keyrange, req.keyspace_version)
             .await;
@@ -1040,7 +1011,6 @@
         })
     }
 
-<<<<<<< HEAD
     pub fn spawn_raft_server(
         cfg: &Config,
         raft: consensus::Raft,
@@ -1060,13 +1030,10 @@
         ::network::run_server(server_config, NoHandshake, handler.clone()).map(tokio::spawn)
     }
 
-    pub fn spawn_servers(
-=======
     pub fn spawn_servers<S: StatusReporter>(
->>>>>>> ea339058
         cfg: &Config,
         node: Node,
-        prometheus: Option<PrometheusHandle>,
+        prometheus: PrometheusHandle,
         status_reporter: Option<S>,
     ) -> Result<tokio::task::JoinHandle<()>, Error> {
         let server_config = ::network::ServerConfig {
