use {
    crate::{cluster, consensus, Config, Error, Node, TypeConfig},
    admin_api::Server as _,
    anyerror::AnyError,
    client_api::Server,
    derive_more::AsRef,
    domain::HASHER,
    futures::{
        future,
        stream::{self, Map},
        Future,
        FutureExt,
        SinkExt,
        Stream,
        StreamExt,
        TryFutureExt,
    },
    libp2p::PeerId,
    metrics_exporter_prometheus::PrometheusHandle,
    pin_project::{pin_project, pinned_drop},
    raft::Raft,
    relay_rocks::{
        self as rocksdb,
        db::{
            cf::DbColumn,
            migration::ExportItem,
            schema::{self, GenericKey},
            types::{
                common::iterators::ScanOptions,
                map::Pair,
                MapStorage as _,
                StringStorage as _,
            },
        },
    },
    std::{
        collections::{HashMap, HashSet},
        fmt::Debug,
        hash::BuildHasher,
        pin::Pin,
        sync::{Arc, RwLock},
        time::Duration,
    },
    tap::Pipe,
    tokio::sync::mpsc,
    wc::metrics::{future_metrics, FutureExt as _},
    wcn::cluster::Consensus,
    wcn_rpc::{
        client::middleware::{MeteredExt as _, WithTimeoutsExt as _},
        middleware::{Metered, Timeouts, WithTimeouts},
        quic::{self, socketaddr_to_multiaddr},
        server::{
            self,
            middleware::{MeteredExt as _, WithTimeoutsExt as _},
            ClientConnectionInfo,
        },
        transport::{
            self,
            BiDirectionalStream,
            NoHandshake,
            PostcardCodec,
            RecvStream,
            SendStream,
        },
        Multiaddr,
        PeerAddr,
        ServerName,
    },
};

pub const REPLICA_API_SERVER_NAME: ServerName = ServerName::new("replica_api");

pub mod rpc {
    pub mod migration {
        use {
            relay_rocks::db::migration::ExportItem,
            serde::{Deserialize, Serialize},
            std::ops::RangeInclusive,
            wcn_rpc as rpc,
        };

        #[derive(Clone, Debug, Serialize, Deserialize)]
        pub struct PullDataRequest {
            pub keyrange: RangeInclusive<u64>,
            pub keyspace_version: u64,
        }

        #[derive(Clone, Debug, thiserror::Error, Serialize, Deserialize)]
        pub enum PullDataError {
            #[error("Keyspace versions of puller and pullee don't match")]
            KeyspaceVersionMismatch,
            #[error("Storage export failed: {0}")]
            StorageExport(String),
            #[error("Puller is not a cluster member")]
            NotClusterMember,
        }

        pub type PullDataResponse = Result<ExportItem, PullDataError>;

        pub type PullData =
            rpc::Streaming<{ rpc::id(b"pull_data") }, PullDataRequest, PullDataResponse>;
    }

    pub mod broadcast {
        use {
            libp2p::PeerId,
            serde::{Deserialize, Serialize},
            wcn_rpc as rpc,
        };

        #[derive(Clone, Debug, Serialize, Deserialize)]
        pub struct Message(pub Vec<u8>);

        #[derive(Clone, Debug, Serialize, Deserialize)]
        pub struct PubsubEventPayload {
            pub channel: Vec<u8>,
            pub payload: Vec<u8>,
        }

        pub type Pubsub = rpc::Oneshot<{ rpc::id(b"pubsub") }, PubsubEventPayload>;

        #[derive(Clone, Debug, Serialize, Deserialize)]
        pub struct HeartbeatMessage(pub PeerId);

        pub type Heartbeat = rpc::Oneshot<{ rpc::id(b"heartbeat") }, HeartbeatMessage>;
    }

    pub use health::Health;
    pub mod health {
        use {
            serde::{Deserialize, Serialize},
            wcn_rpc as rpc,
        };

        pub type Request = ();

        #[derive(Clone, Debug, Serialize, Deserialize)]
        pub struct HealthResponse {
            pub node_version: u64,
        }

        pub type Health = rpc::Unary<{ rpc::id(b"health") }, Request, HealthResponse>;
    }

    pub use metrics::Metrics;
    pub mod metrics {
        use wcn_rpc as rpc;

        pub type Request = ();

        pub type Response = String;

        pub type Metrics = rpc::Unary<{ rpc::id(b"metrics") }, Request, Response>;
    }
}

#[derive(AsRef, Clone)]
struct ReplicaApiServer {
    #[as_ref]
    node: Arc<Node>,

    pubsub: Pubsub,

    prometheus: PrometheusHandle,

    config: wcn_rpc::server::Config,
}

impl wcn_rpc::Server for ReplicaApiServer {
    type Handshake = NoHandshake;
    type ConnectionData = ();
    type Codec = PostcardCodec;

    fn config(&self) -> &server::Config<Self::Handshake> {
        &self.config
    }

    fn handle_rpc<'a>(
        &'a self,
        id: wcn_rpc::Id,
        stream: BiDirectionalStream,
        conn_info: &'a ClientConnectionInfo<Self>,
    ) -> impl Future<Output = ()> + Send + 'a {
        Self::handle_internal_rpc(self, id, stream, conn_info)
    }
}

#[derive(AsRef, Clone)]
struct StorageApiServer {
    #[as_ref]
    node: Arc<Node>,
}

impl StorageApiServer {
    fn string_storage(&self) -> &DbColumn<schema::StringColumn> {
        &self.node.storage().string
    }

    fn map_storage(&self) -> &DbColumn<schema::MapColumn> {
        &self.node.storage().map
    }
}

fn generic_key(key: storage_api::Key) -> GenericKey {
    GenericKey::new(HASHER.hash_one(key.as_bytes()), key.into_bytes())
}

impl storage_api::Server for StorageApiServer {
    fn keyspace_version(&self) -> u64 {
        self.node.consensus().cluster().keyspace_version()
    }

    fn get(
        &self,
        key: storage_api::Key,
    ) -> impl Future<Output = storage_api::server::Result<Option<storage_api::Record>>> + Send {
        async move { self.string_storage().get(&generic_key(key)).await }
            .with_metrics(future_metrics!("storage_operation", "op_name" => "get"))
            .map_ok(|opt| {
                opt.map(|rec| storage_api::Record {
                    value: rec.value,
                    expiration: storage_api::EntryExpiration::from_unix_timestamp_secs(
                        rec.expiration,
                    ),
                    version: storage_api::EntryVersion::from_unix_timestamp_micros(rec.version),
                })
            })
            .map_err(storage_api::server::Error::new)
    }

    fn set(
        &self,
        entry: storage_api::Entry,
    ) -> impl Future<Output = storage_api::server::Result<()>> + Send {
        let key = generic_key(entry.key);
        let val = entry.value;
        let exp = entry.expiration.unix_timestamp_secs();
        let ver = entry.version.unix_timestamp_micros();

        async move { self.string_storage().set(&key, &val, exp, ver).await }
            .with_metrics(future_metrics!("storage_operation", "op_name" => "set"))
            .map_err(storage_api::server::Error::new)
    }

    fn del(
        &self,
        key: storage_api::Key,
        version: storage_api::EntryVersion,
    ) -> impl Future<Output = storage_api::server::Result<()>> + Send {
        let key = generic_key(key);
        let ver = version.unix_timestamp_micros();

        async move { self.string_storage().del(&key, ver).await }
            .with_metrics(future_metrics!("storage_operation", "op_name" => "del"))
            .map_err(storage_api::server::Error::new)
    }

    fn get_exp(
        &self,
        key: storage_api::Key,
    ) -> impl Future<Output = storage_api::server::Result<Option<storage_api::EntryExpiration>>> + Send
    {
        async move { self.string_storage().exp(&generic_key(key)).await }
            .with_metrics(future_metrics!("storage_operation", "op_name" => "get_exp"))
            .map(|res| match res {
                Ok(timestamp) => Ok(Some(
                    storage_api::EntryExpiration::from_unix_timestamp_secs(timestamp),
                )),
                Err(rocksdb::Error::EntryNotFound) => Ok(None),
                Err(err) => Err(storage_api::server::Error::new(err)),
            })
    }

    fn set_exp(
        &self,
        key: storage_api::Key,
        expiration: impl Into<storage_api::EntryExpiration>,
        version: storage_api::EntryVersion,
    ) -> impl Future<Output = storage_api::server::Result<()>> + Send {
        let key = generic_key(key);
        let exp = expiration.into().unix_timestamp_secs();
        let ver = version.unix_timestamp_micros();

        async move { self.string_storage().setexp(&key, exp, ver).await }
            .with_metrics(future_metrics!("storage_operation", "op_name" => "set_exp"))
            .map_err(storage_api::server::Error::new)
    }

    fn hget(
        &self,
        key: storage_api::Key,
        field: storage_api::Field,
    ) -> impl Future<Output = storage_api::server::Result<Option<storage_api::Record>>> + Send {
        async move { self.map_storage().hget(&generic_key(key), &field).await }
            .with_metrics(future_metrics!("storage_operation", "op_name" => "hget"))
            .map_ok(|opt| {
                opt.map(|rec| storage_api::Record {
                    value: rec.value,
                    expiration: storage_api::EntryExpiration::from_unix_timestamp_secs(
                        rec.expiration,
                    ),
                    version: storage_api::EntryVersion::from_unix_timestamp_micros(rec.version),
                })
            })
            .map_err(storage_api::server::Error::new)
    }

    fn hset(
        &self,
        entry: storage_api::MapEntry,
    ) -> impl Future<Output = storage_api::server::Result<()>> + Send {
        let key = generic_key(entry.key);
        let pair = Pair::new(entry.field, entry.value);
        let exp = entry.expiration.unix_timestamp_secs();
        let ver = entry.version.unix_timestamp_micros();

        async move { self.map_storage().hset(&key, &pair, exp, ver).await }
            .with_metrics(future_metrics!("storage_operation", "op_name" => "hset"))
            .map_err(storage_api::server::Error::new)
    }

    fn hdel(
        &self,
        key: storage_api::Key,
        field: storage_api::Field,
        version: storage_api::EntryVersion,
    ) -> impl Future<Output = storage_api::server::Result<()>> + Send {
        let key = generic_key(key);
        let ver = version.unix_timestamp_micros();

        async move { self.map_storage().hdel(&key, &field, ver).await }
            .with_metrics(future_metrics!("storage_operation", "op_name" => "hdel"))
            .map_err(storage_api::server::Error::new)
    }

    fn hget_exp(
        &self,
        key: storage_api::Key,
        field: storage_api::Field,
    ) -> impl Future<Output = storage_api::server::Result<Option<storage_api::EntryExpiration>>> + Send
    {
        async move { self.map_storage().hexp(&generic_key(key), &field).await }
            .with_metrics(future_metrics!("storage_operation", "op_name" => "hget_exp"))
            .map(|res| match res {
                Ok(timestamp) => Ok(Some(
                    storage_api::EntryExpiration::from_unix_timestamp_secs(timestamp),
                )),
                Err(rocksdb::Error::EntryNotFound) => Ok(None),
                Err(err) => Err(storage_api::server::Error::new(err)),
            })
    }

    fn hset_exp(
        &self,
        key: storage_api::Key,
        field: storage_api::Field,
        expiration: impl Into<storage_api::EntryExpiration>,
        version: storage_api::EntryVersion,
    ) -> impl Future<Output = storage_api::server::Result<()>> + Send {
        let key = generic_key(key);
        let exp = expiration.into().unix_timestamp_secs();
        let ver = version.unix_timestamp_micros();

        async move { self.map_storage().hsetexp(&key, &field, exp, ver).await }
            .with_metrics(future_metrics!("storage_operation", "op_name" => "hset_exp"))
            .map_err(storage_api::server::Error::new)
    }

    fn hcard(
        &self,
        key: storage_api::Key,
    ) -> impl Future<Output = storage_api::server::Result<u64>> + Send {
        let key = generic_key(key);

        async move { self.map_storage().hcard(&key).await }
            .with_metrics(future_metrics!("storage_operation", "op_name" => "hcard"))
            .map_ok(|card| card as u64)
            .map_err(storage_api::server::Error::new)
    }

    fn hscan(
        &self,
        key: storage_api::Key,
        count: u32,
        cursor: Option<storage_api::Field>,
    ) -> impl Future<Output = storage_api::server::Result<storage_api::MapPage>> + Send {
        let key = generic_key(key);
        let opts = ScanOptions::new(count as usize).with_cursor(cursor);

        async move { self.map_storage().hscan(&key, opts).await }
            .with_metrics(future_metrics!("storage_operation", "op_name" => "hscan"))
            .map_ok(|res| storage_api::MapPage {
                records: res
                    .items
                    .into_iter()
                    .map(|rec| storage_api::MapRecord {
                        field: rec.field,
                        value: rec.value,
                        expiration: storage_api::EntryExpiration::from_unix_timestamp_secs(
                            rec.expiration,
                        ),
                        version: storage_api::EntryVersion::from_unix_timestamp_micros(rec.version),
                    })
                    .collect(),
                has_next: res.has_more,
            })
            .map_err(storage_api::server::Error::new)
    }
}

impl ReplicaApiServer {
    async fn handle_internal_rpc(
        &self,
        id: wcn_rpc::Id,
        stream: BiDirectionalStream,
        conn_info: &ClientConnectionInfo<Self>,
    ) {
        let peer_id = &conn_info.peer_id;

        let _ = match id {
            rpc::migration::PullData::ID => {
                rpc::migration::PullData::handle(stream, |rx, tx| {
                    self.handle_pull_data(peer_id, rx, tx)
                })
                .await
            }

            rpc::broadcast::Pubsub::ID => {
                rpc::broadcast::Pubsub::handle(stream, |evt| async { self.pubsub.publish(evt) })
                    .await
            }

            rpc::broadcast::Heartbeat::ID => {
                rpc::broadcast::Heartbeat::handle(stream, |_heartbeat| async {}).await
            }

            rpc::Health::ID => {
                rpc::Health::handle(stream, |_req| async {
                    Ok(rpc::health::HealthResponse {
                        node_version: crate::NODE_VERSION,
                    })
                })
                .await
            }

            rpc::Metrics::ID => {
                rpc::Metrics::handle(stream, |_req| async { Ok(self.prometheus.render()) }).await
            }

            id => {
                return tracing::warn!(
                    "Unexpected internal RPC: {}",
                    wcn_rpc::Name::new(id).as_str()
                )
            }
        }
        .map_err(|err| {
            tracing::debug!(
                name = wcn_rpc::Name::new(id).as_str(),
                ?err,
                "Failed to handle internal RPC"
            )
        });
    }
}

impl ReplicaApiServer {
    async fn handle_pull_data(
        &self,
        peer_id: &libp2p::PeerId,
        mut rx: RecvStream<rpc::migration::PullDataRequest>,
        mut tx: SendStream<wcn_rpc::Result<rpc::migration::PullDataResponse>>,
    ) -> server::Result<()> {
        tx.set_low_priority();

        let req = rx.recv_message().await?;

        let resp = self
            .node
            .migration_manager()
            .handle_pull_request(peer_id, req.keyrange, req.keyspace_version)
            .await;

        match resp {
            Ok(data) => tx.send_all(&mut data.map(Ok).map(Ok).map(Ok)).await?,
            Err(e) => tx.send(Ok(Err(e.into()))).await?,
        };

        Ok(())
    }
}

#[derive(Clone)]
struct ClientApiServer {
    node: Arc<Node>,
    pubsub: Pubsub,
}

impl client_api::Server for ClientApiServer {
    fn publish(&self, channel: Vec<u8>, message: Vec<u8>) -> impl Future<Output = ()> + Send {
        let evt = rpc::broadcast::PubsubEventPayload {
            channel,
            payload: message,
        };

        self.pubsub.publish(evt.clone());

        let cluster = self.node.consensus().cluster();

        async move {
            stream::iter(cluster.nodes().filter(|n| &n.id != self.node.id()))
                .for_each_concurrent(None, |node| async {
                    let addr = PeerAddr::new(node.id, node.addr.clone());

                    rpc::broadcast::Pubsub::send(
                        &self.node.network().replica_api_client,
                        &addr,
                        &evt,
                    )
                    .map(drop)
                    .await
                })
                .await
        }
    }

    fn subscribe(
        &self,
        channels: HashSet<Vec<u8>>,
    ) -> impl Future<
        Output = client_api::server::Result<
            impl stream::Stream<Item = client_api::SubscriptionEvent> + Send + 'static,
        >,
    > + Send {
        self.pubsub
            .subscribe(channels)
            .map(|payload| client_api::SubscriptionEvent {
                channel: payload.channel,
                message: payload.payload,
            })
            .pipe(future::ok)
    }
}

#[derive(Clone, Debug, thiserror::Error)]
pub enum PullDataError {
    #[error(transparent)]
    Transport(#[from] transport::Error),

    #[error(transparent)]
    Rpc(rpc::migration::PullDataError),
}

impl wcn::migration::Network<cluster::Node> for Network {
    type DataStream = Map<
        RecvStream<wcn_rpc::Result<rpc::migration::PullDataResponse>>,
        fn(
            transport::Result<wcn_rpc::Result<rpc::migration::PullDataResponse>>,
        ) -> transport::Result<ExportItem>,
    >;

    fn pull_keyrange(
        &self,
        from: &cluster::Node,
        range: std::ops::RangeInclusive<u64>,
        keyspace_version: u64,
    ) -> impl Future<Output = Result<Self::DataStream, impl wcn::migration::AnyError>> + Send {
        async move {
            let range = &range;

            rpc::migration::PullData::send(
                &self.replica_api_client,
                &from.addr(),
                &move |mut tx, rx| async move {
                    tx.send(rpc::migration::PullDataRequest {
                        keyrange: range.clone(),
                        keyspace_version,
                    })
                    .await?;

                    // flatten error by converting the inner ones into the outer `io::Error`
                    fn flatten_err(
                        res: transport::Result<wcn_rpc::Result<rpc::migration::PullDataResponse>>,
                    ) -> transport::Result<ExportItem> {
                        match res {
                            Ok(Ok(Ok(item))) => Ok(item),
                            Ok(Ok(Err(err))) => Err(transport::Error::Other(
                                wcn::migration::PullKeyrangeError::from(err).to_string(),
                            )),
                            Ok(Err(err)) => Err(transport::Error::Other(err.to_string())),
                            Err(err) => Err(err),
                        }
                    }
                    let rx = rx.map(flatten_err as _);

                    Ok(rx)
                },
            )
            .await
            .map_err(|e| AnyError::new(&e))
        }
    }
}

#[derive(Clone)]
struct RaftRpcServer {
    raft: consensus::Raft,
}

impl raft_api::Server<TypeConfig> for RaftRpcServer {
    fn is_member(&self, peer_id: &PeerId) -> bool {
        self.raft.is_member(peer_id)
    }

    fn add_member(
        &self,
        peer_id: &PeerId,
        req: consensus::AddMemberRequest,
    ) -> impl Future<Output = consensus::AddMemberResult> + Send {
        self.raft.add_member(peer_id, req)
    }

    fn remove_member(
        &self,
        peer_id: &PeerId,
        req: consensus::RemoveMemberRequest,
    ) -> impl Future<Output = consensus::RemoveMemberResult> + Send {
        self.raft.remove_member(peer_id, req)
    }

    fn propose_change(
        &self,
        req: consensus::ProposeChangeRequest,
    ) -> impl Future<Output = consensus::ProposeChangeResult> + Send {
        self.raft.propose_change(req)
    }

    fn append_entries(
        &self,
        req: consensus::AppendEntriesRequest,
    ) -> impl Future<Output = consensus::AppendEntriesResult> + Send {
        self.raft.append_entries(req)
    }

    fn install_snapshot(
        &self,
        req: consensus::InstallSnapshotRequest,
    ) -> impl Future<Output = consensus::InstallSnapshotResult> + Send {
        self.raft.install_snapshot(req)
    }

    fn vote(
        &self,
        req: consensus::VoteRequest,
    ) -> impl Future<Output = consensus::VoteResult> + Send {
        self.raft.vote(req)
    }
}

#[derive(Clone)]
struct AdminApiServer {
    node: Arc<Node>,
    eth_address: Option<Arc<str>>,
}

impl admin_api::Server for AdminApiServer {
    fn get_cluster_view(&self) -> impl Future<Output = admin_api::ClusterView> + Send {
        use admin_api::NodeState;

        let cluster = self.node.consensus().cluster();

        let nodes = cluster
            .nodes()
            .filter_map(|node| {
                let state = match cluster.node_state(&node.id)? {
                    cluster::NodeState::Pulling(_) => NodeState::Pulling,
                    cluster::NodeState::Normal => NodeState::Normal,
                    cluster::NodeState::Restarting => NodeState::Restarting,
                    cluster::NodeState::Decommissioning => NodeState::Decommissioning,
                };
                let node = admin_api::Node {
                    id: node.id,
                    state,
                    addr: node.addr.clone(),
                    region: match node.region {
                        cluster::NodeRegion::Eu => admin_api::NodeRegion::Eu,
                        cluster::NodeRegion::Us => admin_api::NodeRegion::Us,
                        cluster::NodeRegion::Ap => admin_api::NodeRegion::Ap,
                    },
                    organization: node.organization.clone(),
                    eth_address: node.eth_address.clone(),
                };
                Some((node.id, node))
            })
            .collect();

        future::ready(admin_api::ClusterView {
            nodes,
            cluster_version: cluster.version(),
            keyspace_version: cluster.keyspace_version(),
        })
    }

    fn get_node_status(
        &self,
    ) -> impl Future<Output = admin_api::server::GetNodeStatusResult> + Send {
        async {
            Ok(admin_api::NodeStatus {
                node_version: crate::NODE_VERSION,
                eth_address: self.eth_address.as_ref().map(|s| s.to_string()),
            })
        }
    }

    fn decommission_node(
        &self,
        id: PeerId,
        force: bool,
    ) -> impl Future<Output = admin_api::server::DecommissionNodeResult> + Send {
        use {admin_api::DecommissionNodeError as Error, cluster::NodeState};

        let consensus = self.node.consensus();
        let cluster = consensus.cluster();

        let decommission_fut = async move {
            // Regular nodes are only allowed to decommission themselves, voter nodes can
            // decommission any node.
            let is_allowed = &id == self.node.id() || consensus.is_voter(self.node.id());
            if !is_allowed {
                return Err(Error::NotAllowed);
            }

            let (Some(node), Some(node_state)) = (cluster.node(&id), cluster.node_state(&id))
            else {
                return Ok(());
            };

            // If node is stuck in some intermediate state, restore it to `Normal`, then
            // decommission.

            match node_state {
                NodeState::Pulling(_) if force => {
                    consensus
                        .complete_pull(&node.id, cluster.keyspace_version())
                        .await
                }
                NodeState::Restarting if force => consensus.startup_node(node).await,

                NodeState::Pulling(_) => return Err(Error::Pulling),
                NodeState::Restarting => return Err(Error::Restarting),
                NodeState::Decommissioning => return Ok(()),

                NodeState::Normal => Ok(()),
            }
            .map_err(|err| Error::Consensus(err.to_string()))?;

            consensus
                .decommission_node(&id)
                .await
                .map_err(|err| Error::Consensus(err.to_string()))?;

            Ok(())
        };

        let consensus = self.node.consensus();

        let remove_raft_member_fut = async move {
            if !consensus.is_member(&id) {
                return Ok(());
            }

            consensus
                .remove_member(&id, consensus::RemoveMemberRequest {
                    node_id: consensus::NodeId(id),
                    is_learner: !consensus.is_voter(&id),
                })
                .await
                .map(drop)
                .map_err(|err| Error::Consensus(err.to_string()))
        };

        decommission_fut.and_then(|_| remove_raft_member_fut)
    }

    #[allow(unused)]
    fn memory_profile(
        &self,
        duration: Duration,
    ) -> impl Future<Output = admin_api::server::MemoryProfileResult> + Send {
        use admin_api::MemoryProfileError as Error;

        async move {
            #[cfg(feature = "memory_profiler")]
            {
                use {
                    admin_api::{snap, MemoryProfile},
                    std::io::Write,
                };

                if duration.is_zero() || duration > admin_api::MEMORY_PROFILE_MAX_DURATION {
                    return Err(Error::Duration);
                }

                let profile = wc::alloc::profiler::record(duration)
                    .await
                    .map_err(|_| Error::AlreadyProfiling)?;

                let mut writer = snap::write::FrameEncoder::new(Vec::new());
                writer
                    .write(profile.as_bytes())
                    .map_err(|_| Error::Compression)?;

                Ok(MemoryProfile {
                    dhat: writer.into_inner().map_err(|_| Error::Compression)?,
                })
            }

            #[cfg(not(feature = "memory_profiler"))]
            {
                Err(Error::ProfilerNotAvailable)
            }
        }
    }
}

pub type Client = Metered<WithTimeouts<quic::Client>>;

/// Network adapter.
#[derive(Debug, Clone)]
pub struct Network {
    pub local_id: PeerId,
    pub replica_api_client: Client,
}

impl Network {
    pub fn new(cfg: &Config) -> Result<Self, Error> {
        // Set timeouts for everything except `PullData`.
        let rpc_timeouts = Timeouts::new()
            .with_default(Duration::from_millis(cfg.network_request_timeout))
            .with::<{ rpc::migration::PullData::ID }>(None);

        let known_peers = cfg
            .known_peers
            .iter()
            .map(|(id, addr)| PeerAddr::new(*id, addr.clone()))
            .collect();

        Ok(Self {
            local_id: cfg.id,
            replica_api_client: quic::Client::new(wcn_rpc::client::Config {
                keypair: cfg.keypair.clone(),
                known_peers,
                handshake: NoHandshake,
                connection_timeout: Duration::from_millis(cfg.network_connection_timeout),
                server_name: REPLICA_API_SERVER_NAME,
                priority: transport::Priority::High,
            })?
<<<<<<< HEAD
            .with_timeouts(rpc_timeouts.clone())
            .metered(),
            raft_api_client: quic::Client::new(irn_rpc::client::Config {
                keypair: cfg.keypair.clone(),
                known_peers: cfg.known_peers.values().cloned().collect(),
                handshake: NoHandshake,
                connection_timeout: Duration::from_millis(cfg.network_connection_timeout),
                server_name: RAFT_API_SERVER_NAME,
                priority: transport::Priority::High,
            })?
=======
>>>>>>> 7a149fd3
            .with_timeouts(rpc_timeouts)
            .metered(),
        })
    }

    pub fn spawn_raft_server(
        cfg: &Config,
        server_addr: Multiaddr,
        raft: consensus::Raft,
    ) -> Result<tokio::task::JoinHandle<()>, quic::Error> {
        let quic_server_config = wcn_rpc::quic::server::Config {
            name: "raft_api",
            addr: server_addr,
            keypair: cfg.keypair.clone(),
            max_concurrent_connections: 500,
            max_concurrent_streams: 1000,
            priority: transport::Priority::High,
        };

        let server = RaftRpcServer { raft };

        let operation_timeout = Duration::from_secs(2);

        let server =
            raft_api::Server::<TypeConfig>::into_rpc_server(server, raft_api::server::Config {
                operation_timeout,
            });

        wcn_rpc::quic::server::run(server, quic_server_config).map(tokio::spawn)
    }

    pub fn spawn_servers(
        cfg: &Config,
        node: Node,
        prometheus: PrometheusHandle,
    ) -> Result<tokio::task::JoinHandle<()>, Error> {
        let replica_api_server_config = wcn_rpc::server::Config {
            name: const { wcn_rpc::ServerName::new("replica_api") },
            handshake: NoHandshake,
        };
        let replica_api_quic_server_config = wcn_rpc::quic::server::Config {
            name: "replica_api",
            addr: socketaddr_to_multiaddr((cfg.server_addr, cfg.replica_api_server_port)),
            keypair: cfg.keypair.clone(),
            max_concurrent_connections: cfg.replica_api_max_concurrent_connections,
            max_concurrent_streams: cfg.replica_api_max_concurrent_rpcs,
            priority: transport::Priority::High,
        };

        let default_timeout = Duration::from_millis(cfg.network_request_timeout);

        let admin_api_server_config = admin_api::server::Config {
            addr: socketaddr_to_multiaddr((cfg.server_addr, cfg.admin_api_server_port)),
            keypair: cfg.keypair.clone(),
            operation_timeout: default_timeout,
            authorized_clients: cfg.authorized_admin_api_clients.clone(),
        };

        let rpc_timeouts = Timeouts::new()
            .with_default(default_timeout)
            .with::<{ rpc::migration::PullData::ID }>(None);

        let node = Arc::new(node);

        let pubsub = Pubsub::new();

        let replica_api_server = ReplicaApiServer {
            node: node.clone(),
            pubsub: pubsub.clone(),
            prometheus,
            config: replica_api_server_config,
        }
        .with_timeouts(rpc_timeouts)
        .metered();

        let client_api_cfg = client_api::server::Config {
            addr: socketaddr_to_multiaddr((cfg.server_addr, cfg.client_api_server_port)),
            keypair: cfg.keypair.clone(),
            operation_timeout: default_timeout,
            authorized_clients: cfg.authorized_clients.clone(),
            network_id: cfg.network_id.clone(),
            cluster_view: node.consensus().cluster_view().clone(),
            max_concurrent_connections: cfg.client_api_max_concurrent_connections,
            max_concurrent_streams: cfg.client_api_max_concurrent_rpcs,
        };

        let client_api_server = ClientApiServer {
            node: node.clone(),
            pubsub,
        }
        .serve(client_api_cfg)?;

        let admin_api_server = AdminApiServer {
            node: node.clone(),
            eth_address: cfg.eth_address.clone().map(Into::into),
        }
        .serve(admin_api_server_config)?;

        let storage_api_server = storage_api::Server::into_rpc_server(
            StorageApiServer { node: node.clone() },
            storage_api::server::Config {
                operation_timeout: default_timeout,
                authenticator: StorageApiAuthenticator {
                    network_id: cfg.network_id.clone().into(),
                    node,
                },
            },
        );

        let replica_and_storage_api_servers = wcn_rpc::quic::server::multiplex(
            (replica_api_server, storage_api_server),
            replica_api_quic_server_config,
        )?;

        let echo_server = echo_api::server::spawn(echo_api::server::Config {
            address: (cfg.server_addr, cfg.replica_api_server_port).into(),
            max_connections: 512,
            max_rate: std::num::NonZeroU32::new(5).unwrap(), // Safe unwrap, obviously.
        });

        Ok(async move {
            tokio::join!(
                replica_and_storage_api_servers,
                client_api_server,
                admin_api_server,
                echo_server
            )
        }
        .map(drop)
        .pipe(tokio::spawn))
    }
}

#[derive(Clone, Debug, Default)]
pub struct Pubsub {
    inner: Arc<RwLock<PubSubInner>>,
}

#[derive(Debug, Default)]
struct PubSubInner {
    next_id: u64,
    subscribers: HashMap<u64, Subscriber>,
}

impl Pubsub {
    pub fn new() -> Self {
        Self::default()
    }

    fn subscribe(&self, channels: HashSet<Vec<u8>>) -> Subscription {
        // `Err` can't happen here, if the lock is poisoned then we have already crashed
        // as we don't handle panics.
        let mut inner = self.inner.write().unwrap();

        let (tx, rx) = mpsc::channel(512);

        let subscription_id = inner.next_id;
        let _ = inner
            .subscribers
            .insert(subscription_id, Subscriber { channels, tx });

        inner.next_id += 1;

        Subscription {
            id: subscription_id,
            pubsub: self.clone(),
            rx,
        }
    }

    fn publish(&self, evt: rpc::broadcast::PubsubEventPayload) {
        // `Err` can't happen here, if the lock is poisoned then we have already crashed
        // as we don't handle panics.
        let inner = self.inner.read().unwrap();

        for sub in inner.subscribers.values() {
            if sub.channels.contains(&evt.channel) {
                match sub.tx.try_send(evt.clone()) {
                    Ok(_) => {}
                    Err(mpsc::error::TrySendError::Full(_)) => {
                        metrics::counter!("wcn_pubsub_channel_full").increment(1)
                    }
                    Err(mpsc::error::TrySendError::Closed(_)) => {
                        metrics::counter!("wcn_pubsub_channel_closed").increment(1)
                    }
                };
            }
        }
    }
}

#[derive(Clone, Debug)]
struct Subscriber {
    channels: HashSet<Vec<u8>>,
    tx: mpsc::Sender<rpc::broadcast::PubsubEventPayload>,
}

#[pin_project(PinnedDrop)]
struct Subscription {
    id: u64,
    pubsub: Pubsub,

    #[pin]
    rx: mpsc::Receiver<rpc::broadcast::PubsubEventPayload>,
}

impl Stream for Subscription {
    type Item = rpc::broadcast::PubsubEventPayload;

    fn poll_next(
        self: Pin<&mut Self>,
        cx: &mut std::task::Context<'_>,
    ) -> std::task::Poll<Option<Self::Item>> {
        self.project().rx.poll_recv(cx)
    }
}

#[pinned_drop]
impl PinnedDrop for Subscription {
    fn drop(self: Pin<&mut Self>) {
        // `Err` can't happen here, if the lock is poisoned then we have already crashed
        // as we don't handle panics.
        let _ = self
            .pubsub
            .inner
            .write()
            .unwrap()
            .subscribers
            .remove(&self.id);
    }
}

impl From<wcn::migration::PullKeyrangeError> for rpc::migration::PullDataError {
    fn from(err: wcn::migration::PullKeyrangeError) -> Self {
        use wcn::migration::PullKeyrangeError as E;

        match err {
            E::KeyspaceVersionMismatch => Self::KeyspaceVersionMismatch,
            E::StorageExport(s) => Self::StorageExport(s),
            E::NotClusterMember => Self::NotClusterMember,
        }
    }
}

impl From<rpc::migration::PullDataError> for wcn::migration::PullKeyrangeError {
    fn from(err: rpc::migration::PullDataError) -> Self {
        use rpc::migration::PullDataError as E;

        match err {
            E::KeyspaceVersionMismatch => Self::KeyspaceVersionMismatch,
            E::StorageExport(s) => Self::StorageExport(s),
            E::NotClusterMember => Self::NotClusterMember,
        }
    }
}

#[derive(Clone)]
struct StorageApiAuthenticator {
    network_id: Arc<str>,
    node: Arc<Node>,
}

impl storage_api::server::Authenticator for StorageApiAuthenticator {
    fn is_authorized_token_issuer(&self, peer_id: PeerId) -> bool {
        self.node.consensus().cluster().contains_node(&peer_id)
    }

    fn network_id(&self) -> &str {
        &self.network_id
    }
}<|MERGE_RESOLUTION|>--- conflicted
+++ resolved
@@ -855,19 +855,6 @@
                 server_name: REPLICA_API_SERVER_NAME,
                 priority: transport::Priority::High,
             })?
-<<<<<<< HEAD
-            .with_timeouts(rpc_timeouts.clone())
-            .metered(),
-            raft_api_client: quic::Client::new(irn_rpc::client::Config {
-                keypair: cfg.keypair.clone(),
-                known_peers: cfg.known_peers.values().cloned().collect(),
-                handshake: NoHandshake,
-                connection_timeout: Duration::from_millis(cfg.network_connection_timeout),
-                server_name: RAFT_API_SERVER_NAME,
-                priority: transport::Priority::High,
-            })?
-=======
->>>>>>> 7a149fd3
             .with_timeouts(rpc_timeouts)
             .metered(),
         })
