--- conflicted
+++ resolved
@@ -1,21 +1,15 @@
 use {
     anyhow::Context,
-    contract::{StatusData, StatusReporter},
     futures::{
         future::{FusedFuture, OptionFuture},
         FutureExt,
     },
-<<<<<<< HEAD
     irn::fsm,
-    metrics_exporter_prometheus::{PrometheusBuilder, PrometheusHandle},
-=======
-    irn::ShutdownReason,
     metrics_exporter_prometheus::{
         BuildError as PrometheusBuildError,
         PrometheusBuilder,
         PrometheusHandle,
     },
->>>>>>> ea339058
     serde::{Deserialize, Serialize},
     std::{fmt::Debug, future::Future, pin::pin, time::Duration},
     tap::Pipe,
@@ -104,20 +98,12 @@
 
     let cfg = Config::from_env().context("failed to parse config")?;
 
-    let prometheus = PrometheusBuilder::new()
-        .install_recorder()
-        .expect("install prometheus recorder");
-
     tokio::runtime::Builder::new_multi_thread()
         .enable_all()
         .build()
         .unwrap()
         .block_on(async move {
-<<<<<<< HEAD
             run(signal::shutdown_listener()?, prometheus, &cfg)
-=======
-            run(signal::shutdown_listener()?, &cfg, Some(prometheus))
->>>>>>> ea339058
                 .await?
                 .await;
             Ok(())
@@ -128,7 +114,6 @@
     shutdown_fut: impl Future<Output = fsm::ShutdownReason> + Send,
     prometheus: PrometheusHandle,
     cfg: &Config,
-<<<<<<< HEAD
 ) -> Result<impl Future<Output = ()> + Send, Error> {
     let storage = Storage::new(cfg).map_err(Error::Storage)?;
     let network = Network::new(cfg)?;
@@ -149,30 +134,17 @@
         .await
         .map_err(Error::Consensus)?;
 
-    let performance_tracker = if let Some(c) = &cfg.smart_contract {
+    let (performance_tracker, status_reporter) = if let Some(c) = &cfg.smart_contract {
         let rpc_url = &c.eth_rpc_url;
         let addr = &c.config_address;
 
-        if let Some(p) = &c.performance_reporter {
-            let dir = p.tracker_dir.clone();
-=======
-    prometheus: Option<PrometheusHandle>,
-) -> Result<impl Future<Output = ()>, Error> {
-    let storage = Storage::new(cfg).map_err(Error::Storage)?;
-    let network = Network::new(cfg)?;
-
-    let (stake_validator, performance_tracker, status_reporter) =
-        if let Some(c) = &cfg.smart_contract {
-            let rpc_url = &c.eth_rpc_url;
-            let addr = &c.config_address;
->>>>>>> ea339058
-
-            let sv = contract::StakeValidator::new(rpc_url, addr)
+        let pr = if let Some(pr) = &c.performance_reporter {
+            let dir = pr.tracker_dir.clone();
+
+            let reporter = contract::new_performance_reporter(rpc_url, addr, &pr.signer_mnemonic)
                 .await
-                .map(Some)
                 .map_err(Error::Contract)?;
 
-<<<<<<< HEAD
             performance::Tracker::new(
                 network.clone(),
                 consensus.clone(),
@@ -186,54 +158,22 @@
             .map_err(Error::PerformanceTracker)?
         } else {
             None
-        }
+        };
+
+        let sr = if let Some(eth_address) = &cfg.eth_address {
+            Some(
+                contract::new_status_reporter(rpc_url, addr, eth_address)
+                    .await
+                    .map_err(Error::Contract)?,
+            )
+        } else {
+            None
+        };
+
+        (pr, sr)
     } else {
-        None
-    };
-=======
-            let pt = if let Some(reporter) = &c.performance_reporter {
-                let dir = reporter.tracker_dir.clone();
-
-                let reporter =
-                    contract::new_performance_reporter(rpc_url, addr, &reporter.signer_mnemonic)
-                        .await
-                        .map_err(Error::Contract)?;
-
-                performance::Tracker::new(
-                    network.clone(),
-                    reporter,
-                    dir,
-                    NODE_VERSION,
-                    NODE_VERSION_UPDATE_DEADLINE,
-                )
-                .await
-                .map(Some)
-                .map_err(Error::PerformanceTracker)?
-            } else {
-                None
-            };
-
-            let sr = if let Some(eth_address) = &cfg.eth_address {
-                Some(
-                    contract::new_status_reporter(rpc_url, addr, eth_address)
-                        .await
-                        .map_err(Error::Contract)?,
-                )
-            } else {
-                None
-            };
-
-            (sv, pt, sr)
-        } else {
-            (None, None, None)
-        };
-
-    let consensus = Consensus::new(cfg, network.clone(), stake_validator)
-        .await
-        .map_err(Error::Consensus)?;
-
-    consensus.init(cfg).await.map_err(Error::Consensus)?;
->>>>>>> ea339058
+        (None, None)
+    };
 
     let node_opts = irn::NodeOpts {
         replication_request_timeout: Duration::from_millis(cfg.replication_request_timeout),
@@ -248,7 +188,6 @@
             }),
     };
 
-<<<<<<< HEAD
     let node = irn::Node::new(
         cluster::Node {
             id: cfg.id,
@@ -261,19 +200,9 @@
         Xxh3Builder::new(),
     );
 
-    Network::spawn_servers(cfg, node.clone(), Some(prometheus.clone()))?;
-=======
-    let node = irn::Node::new(cfg.id, node_opts, consensus, network, storage);
-
     Network::spawn_servers(cfg, node.clone(), prometheus.clone(), status_reporter)?;
->>>>>>> ea339058
-
-    // TODO: figure out a cleaner way to do this toggle
-    let metrics_srv = if let Some(prometheus) = prometheus {
-        metrics::serve(cfg.clone(), node.clone(), prometheus)?.pipe(tokio::spawn)
-    } else {
-        tokio::spawn(async { Ok(()) })
-    };
+
+    let metrics_srv = metrics::serve(cfg.clone(), node.clone(), prometheus)?.pipe(tokio::spawn);
 
     let node_clone = node.clone();
     let node_fut = async move {
@@ -324,18 +253,4 @@
 #[derive(
     Clone, Copy, Debug, Default, Hash, Eq, PartialEq, Ord, PartialOrd, Deserialize, Serialize,
 )]
-pub struct TypeConfig;
-
-// TODO: consider moving to a test_utils module or exporting the trait once src
-// is within crates/
-// or removing this althogether if its only used to please the compiler
-#[derive(Debug, Clone)]
-pub struct TestStatusReporter;
-
-impl StatusReporter for TestStatusReporter {
-    async fn report_status(&self) -> anyhow::Result<StatusData> {
-        Ok(StatusData {
-            stake: Default::default(),
-        })
-    }
-}+pub struct TypeConfig;