--- conflicted
+++ resolved
@@ -11,15 +11,9 @@
 
 variable "config" {
   type = object({
-<<<<<<< HEAD
     name                   = string
-    secrets_file_path      = string
+    sops_file_path      = string
     smart_contract_address = string
-=======
-    name           = string
-    domain_name    = optional(string)
-    sops_file_path = string
->>>>>>> 90d90f14
 
     vpc_cidr_octet = number
     vpc_peering_connections = optional(map(object({
@@ -93,13 +87,9 @@
   smart_contract_address = local.encrypted_sops.smart_contract_address_unencrypted
 
   # The decrypted secrets are not being stored in the TF state as they are `ephemeral`.
-<<<<<<< HEAD
-  secrets = jsondecode(ephemeral.sops_file.secrets.raw)
+  sops = jsondecode(ephemeral.sops_file.secrets.raw)
 
   vpc_peering_connections = var.config.vpc_peering_connections == null ? {} : var.config.vpc_peering_connections
-=======
-  sops = jsondecode(ephemeral.sops_file.this.raw)
->>>>>>> 90d90f14
 }
 
 module "secret" {
