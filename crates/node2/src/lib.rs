use {
    derive_more::AsRef,
    derive_where::derive_where,
    futures::{future::OptionFuture, FutureExt as _},
    futures_concurrency::future::Join as _,
    metrics_exporter_prometheus::PrometheusHandle,
    std::{
        future::Future,
        io,
        net::{Ipv4Addr, SocketAddrV4},
        sync::Arc,
        time::Duration,
    },
    tap::Pipe,
    wcn_cluster::{
        keyspace,
        node_operator,
        smart_contract::{self, evm},
        Cluster,
        EncryptionKey,
    },
    wcn_rpc::{
        client2::{self as rpc_client, Api as _},
        identity::Keypair,
        server2::{self as rpc_server, Api as _, Server as _, ShutdownSignal},
        PeerId,
    },
<<<<<<< HEAD
    wcn_storage_api2::rpc::{client as storage_api_client, server as storage_api_server},
=======
    wcn_storage_api::rpc::client as storage_api_client,
>>>>>>> 565678d8
};

mod metrics;

/// Configuration options of a WCN Node.
#[derive(Clone)]
#[derive_where(Debug)]
pub struct Config {
    /// [`Keypair`] of the node.
    pub keypair: Keypair,

    /// Port of the primary WCN RPC server.
    pub primary_rpc_server_port: u16,

    /// Port of the secondary WCN RPC server.
    pub secondary_rpc_server_port: u16,

    /// Port of the Prometheus metrics server.
    pub metrics_server_port: u16,

    /// [`Ipv4Addr`] of the local WCN Database to connect to.
    ///
    /// WCN Databases don't have authorization and MUST not be exposed to the
    /// public internet. So, this address should be `127.0.0.1` or `10.a.b.c`
    /// etc.
    pub database_rpc_server_address: Ipv4Addr,

    /// [`PeerId`] of the local WCN Database to connect to.
    // TODO: We don't need server auth for this, but it's baked into the RPC machinery rn.
    pub database_peer_id: PeerId,

    /// Port of the primary WCN RPC server of the local WCN Database to
    /// connect to.
    pub database_primary_rpc_server_port: u16,

    /// Port of the secondary WCN RPC server of the local WCN Database to
    /// connect to.
    pub database_secondary_rpc_server_port: u16,

    /// Address of the WCN Cluster Smart-Contract.
    pub smart_contract_address: smart_contract::Address,

    /// Signer to be used for the WCN Cluster Smart-Contract calls.
    ///
    /// Only one node within node operator infrastructure is supposed to have
    /// this set.
    pub smart_contract_signer: Option<smart_contract::Signer>,

    /// [`EncryptioKey`] used to encrypt/decrypt on-chain data.
    ///
    /// It's a symmetric key that's meant to be shared across all node
    /// operators.
    pub smart_contract_encryption_key: EncryptionKey,

    /// URL of the Optimism RPC provider.
    pub rpc_provider_url: smart_contract::RpcUrl,

    /// [`ShutdownSignal`] to use for RPC servers.
    pub shutdown_signal: ShutdownSignal,

    /// [`PrometheusHandle`] to use for getting metrics in metrics server.
    #[derive_where(skip)]
    pub prometheus_handle: PrometheusHandle,
}

impl Config {
    fn coordinator_api(&self) -> wcn_storage_api::rpc::CoordinatorApi {
        wcn_storage_api::rpc::CoordinatorApi::new().with_rpc_timeout(Duration::from_secs(2))
    }

    fn replica_api(&self) -> wcn_storage_api::rpc::ReplicaApi {
        wcn_storage_api::rpc::ReplicaApi::new().with_rpc_timeout(Duration::from_secs(2))
    }

    fn database_api(&self) -> wcn_storage_api::rpc::DatabaseApi {
        wcn_storage_api::rpc::DatabaseApi::new().with_rpc_timeout(Duration::from_millis(500))
    }

    fn cluster_api(&self) -> wcn_cluster_api::rpc::ClusterApi {
        wcn_cluster_api::rpc::ClusterApi::new().with_rpc_timeout(Duration::from_secs(5))
    }

    fn try_into_app(&self) -> Result<AppConfig, ErrorInner> {
        let replica_client_cfg = rpc_client::Config {
            keypair: self.keypair.clone(),
            connection_timeout: Duration::from_secs(2),
            reconnect_interval: Duration::from_millis(100),
            max_concurrent_rpcs: 10000,
            priority: wcn_rpc::transport::Priority::High,
        };

        let replica_low_prio_client_cfg = rpc_client::Config {
            keypair: self.keypair.clone(),
            connection_timeout: Duration::from_secs(10),
            reconnect_interval: Duration::from_secs(1),
            max_concurrent_rpcs: 200,
            priority: wcn_rpc::transport::Priority::Low,
        };

        let database_client_cfg = rpc_client::Config {
            keypair: self.keypair.clone(),
            connection_timeout: Duration::from_secs(1),
            reconnect_interval: Duration::from_millis(100),
            max_concurrent_rpcs: 5000,
            priority: wcn_rpc::transport::Priority::High,
        };

        let database_low_prio_client_cfg = rpc_client::Config {
            keypair: self.keypair.clone(),
            connection_timeout: Duration::from_secs(1),
            reconnect_interval: Duration::from_millis(100),
            max_concurrent_rpcs: 200,
            priority: wcn_rpc::transport::Priority::Low,
        };

        let database_client = self.database_api().try_into_client(database_client_cfg)?;
        let database_low_prio_client = self
            .database_api()
            .try_into_client(database_low_prio_client_cfg)?;

        Ok(AppConfig {
            encryption_key: self.smart_contract_encryption_key,

            replica_client: self.replica_api().try_into_client(replica_client_cfg)?,
            replica_low_prio_client: self
                .replica_api()
                .try_into_client(replica_low_prio_client_cfg)?,

            database_connection: database_client.new_connection(
                self.database_primary_socket_addr(),
                &self.database_peer_id,
                (),
            ),

            database_low_prio_connection: database_low_prio_client.new_connection(
                self.database_secondary_socket_addr(),
                &self.database_peer_id,
                (),
            ),
        })
    }

    fn database_primary_socket_addr(&self) -> SocketAddrV4 {
        SocketAddrV4::new(
            self.database_rpc_server_address,
            self.database_primary_rpc_server_port,
        )
    }

    fn database_secondary_socket_addr(&self) -> SocketAddrV4 {
        SocketAddrV4::new(
            self.database_rpc_server_address,
            self.database_secondary_rpc_server_port,
        )
    }
}

#[derive(AsRef, Clone)]
struct AppConfig {
    #[as_ref]
    encryption_key: EncryptionKey,

    replica_client: storage_api_client::Replica,
    replica_low_prio_client: storage_api_client::Replica,

    database_connection: storage_api_client::DatabaseConnection,
    database_low_prio_connection: storage_api_client::DatabaseConnection,
}

#[derive(AsRef, Clone)]
struct Node {
    #[as_ref]
    peer_id: PeerId,

    #[as_ref]
    replica_connection: storage_api_client::ReplicaConnection,

    replica_low_prio_connection: storage_api_client::ReplicaConnection,
}

impl wcn_cluster::Config for AppConfig {
    type SmartContract = evm::SmartContract;
    type KeyspaceShards = keyspace::Shards;
    type Node = Node;

    fn new_node(&self, _operator_id: node_operator::Id, node: wcn_cluster::Node) -> Self::Node {
        Node {
            peer_id: node.peer_id,
            replica_connection: self.replica_client.new_connection(
                node.primary_socket_addr(),
                &node.peer_id,
                (),
            ),
            replica_low_prio_connection: self.replica_low_prio_client.new_connection(
                node.secondary_socket_addr(),
                &node.peer_id,
                (),
            ),
        }
    }
}

impl wcn_replication2::coordinator::Config for AppConfig {
    type OutboundReplicaConnection = storage_api_client::ReplicaConnection;
}

impl wcn_replication2::replica::Config for AppConfig {
    type OutboundDatabaseConnection = storage_api_client::DatabaseConnection;
}

impl wcn_migration::manager::Config for AppConfig {
    type OutboundReplicaConnection = storage_api_client::ReplicaConnection;
    type OutboundDatabaseConnection = storage_api_client::DatabaseConnection;

    fn get_replica_connection<'a>(
        &self,
        node: &'a Self::Node,
    ) -> &'a Self::OutboundReplicaConnection {
        &node.replica_low_prio_connection
    }

    fn concurrency(&self) -> usize {
        100
    }
}

pub async fn run(config: Config) -> Result<impl Future<Output = ()>> {
    run_(config).await.map_err(Into::into)
}

async fn run_(config: Config) -> Result<impl Future<Output = ()>, ErrorInner> {
    let app_cfg = config.clone().try_into_app()?;

    let rpc_provider = if let Some(signer) = config.smart_contract_signer.clone() {
        smart_contract::evm::RpcProvider::new(config.rpc_provider_url.clone(), signer).await
    } else {
        smart_contract::evm::RpcProvider::new_ro(config.rpc_provider_url.clone()).await
    }?;

    let cluster = Cluster::connect(
        app_cfg.clone(),
        &rpc_provider,
        config.smart_contract_address,
    )
    .await?;

<<<<<<< HEAD
    let cluster_api_sc = cluster.smart_contract().clone();

    let coordinator = wcn_replication2::Coordinator::new(app_cfg.clone(), cluster.clone());
=======
    let coordinator = wcn_replication::Coordinator::new(app_cfg.clone(), cluster.clone());
>>>>>>> 565678d8

    let replica = wcn_replication2::Replica::new(
        Arc::new(app_cfg.clone()),
        cluster.clone(),
        app_cfg.database_connection.clone(),
    );

    let migration_manager = wcn_migration::Manager::new(
        app_cfg.clone(),
        cluster.clone(),
        app_cfg.database_low_prio_connection,
    );

    let primary_rpc_server_cfg = wcn_rpc::server2::Config {
        name: "primary",
        port: config.primary_rpc_server_port,
        keypair: config.keypair.clone(),
        connection_timeout: Duration::from_secs(2),
        max_connections: 500,
        max_connections_per_ip: 50,
        max_connection_rate_per_ip: 50,
        max_concurrent_rpcs: 10000,
        priority: wcn_rpc::transport::Priority::High,
        shutdown_signal: config.shutdown_signal.clone(),
    };

    let secondary_rcp_server_cfg = wcn_rpc::server2::Config {
        name: "secondary",
        port: config.secondary_rpc_server_port,
        keypair: config.keypair.clone(),
        connection_timeout: Duration::from_secs(2),
        max_connections: 100,
        max_connections_per_ip: 10,
        max_connection_rate_per_ip: 10,
        max_concurrent_rpcs: 1000,
        priority: wcn_rpc::transport::Priority::Low,
        shutdown_signal: config.shutdown_signal.clone(),
    };

    // Set higher RPC timeout as replication tasks are being handled within RPC
    // lifecycle.
    let coordinator_api = config
        .coordinator_api()
        .with_rpc_timeout(Duration::from_secs(10))
        .with_state(coordinator);

    let replica_api = config.replica_api().with_state(replica);
    let cluster_api = config
        .cluster_api()
        .with_state(cluster.smart_contract().clone());

    let primary_rpc_server_fut = coordinator_api
        .clone()
        .multiplex(replica_api.clone())
        .multiplex(cluster_api)
        .serve(primary_rpc_server_cfg)?;

    let secondary_rpc_server_fut = coordinator_api
        .multiplex(replica_api)
        .serve(secondary_rcp_server_cfg)?;

    let metrics_server_fut = metrics::serve(&config).await?;

    let migration_manager_fut = migration_manager
        .map(|manager| manager.run(async move { config.shutdown_signal.wait().await }))
        .pipe(OptionFuture::from);

    (
        primary_rpc_server_fut,
        secondary_rpc_server_fut,
        metrics_server_fut,
        migration_manager_fut,
    )
        .join()
        .map(drop)
        .pipe(Ok)
}

#[derive(Debug, thiserror::Error)]
#[error(transparent)]
pub struct Error(#[from] ErrorInner);

#[derive(Debug, thiserror::Error)]
pub enum ErrorInner {
    #[error("RPC client: {0}")]
    RpcClient(#[from] rpc_client::Error),

    #[error("Failed to create Smart-Contract RPC provider: {0}")]
    RpcProvider(#[from] smart_contract::evm::RpcProviderCreationError),

    #[error("Failed to connect to WCN Cluster: {0}")]
    ClusterConnection(#[from] wcn_cluster::ConnectionError),

    #[error("RPC server: {0}")]
    RpcServer(#[from] rpc_server::Error),

    #[error("Metrics server: {0}")]
    MetricsServer(#[from] io::Error),
}

pub type Result<T, E = Error> = std::result::Result<T, E>;<|MERGE_RESOLUTION|>--- conflicted
+++ resolved
@@ -25,11 +25,7 @@
         server2::{self as rpc_server, Api as _, Server as _, ShutdownSignal},
         PeerId,
     },
-<<<<<<< HEAD
-    wcn_storage_api2::rpc::{client as storage_api_client, server as storage_api_server},
-=======
-    wcn_storage_api::rpc::client as storage_api_client,
->>>>>>> 565678d8
+    wcn_storage_api2::rpc::client as storage_api_client,
 };
 
 mod metrics;
@@ -96,16 +92,16 @@
 }
 
 impl Config {
-    fn coordinator_api(&self) -> wcn_storage_api::rpc::CoordinatorApi {
-        wcn_storage_api::rpc::CoordinatorApi::new().with_rpc_timeout(Duration::from_secs(2))
-    }
-
-    fn replica_api(&self) -> wcn_storage_api::rpc::ReplicaApi {
-        wcn_storage_api::rpc::ReplicaApi::new().with_rpc_timeout(Duration::from_secs(2))
-    }
-
-    fn database_api(&self) -> wcn_storage_api::rpc::DatabaseApi {
-        wcn_storage_api::rpc::DatabaseApi::new().with_rpc_timeout(Duration::from_millis(500))
+    fn coordinator_api(&self) -> wcn_storage_api2::rpc::CoordinatorApi {
+        wcn_storage_api2::rpc::CoordinatorApi::new().with_rpc_timeout(Duration::from_secs(2))
+    }
+
+    fn replica_api(&self) -> wcn_storage_api2::rpc::ReplicaApi {
+        wcn_storage_api2::rpc::ReplicaApi::new().with_rpc_timeout(Duration::from_secs(2))
+    }
+
+    fn database_api(&self) -> wcn_storage_api2::rpc::DatabaseApi {
+        wcn_storage_api2::rpc::DatabaseApi::new().with_rpc_timeout(Duration::from_millis(500))
     }
 
     fn cluster_api(&self) -> wcn_cluster_api::rpc::ClusterApi {
@@ -276,13 +272,7 @@
     )
     .await?;
 
-<<<<<<< HEAD
-    let cluster_api_sc = cluster.smart_contract().clone();
-
     let coordinator = wcn_replication2::Coordinator::new(app_cfg.clone(), cluster.clone());
-=======
-    let coordinator = wcn_replication::Coordinator::new(app_cfg.clone(), cluster.clone());
->>>>>>> 565678d8
 
     let replica = wcn_replication2::Replica::new(
         Arc::new(app_cfg.clone()),
