--- conflicted
+++ resolved
@@ -41,11 +41,7 @@
 backoff = { version = "0.4", features = ["tokio"] }
 tap = "1"
 socket2 = "0.5.5"
-<<<<<<< HEAD
-tokio-serde-postcard = "0.1"
 nix = { version = "0.28", default-features = false, features = ["socket", "net"] }
-=======
->>>>>>> 7a149fd3
 
 [dev-dependencies]
 tracing-subscriber = "0.3"