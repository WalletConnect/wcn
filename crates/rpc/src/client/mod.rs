use {
    crate::{
        kind,
        transport::{self, BiDirectionalStream, Codec, NoHandshake, RecvStream, SendStream},
        Error as RpcError,
        ForceSendFuture,
        Id as RpcId,
        Message,
        Rpc,
        ServerName,
    },
    derive_more::{derive::Display, From},
    futures::{Future, SinkExt as _},
    libp2p::{identity, Multiaddr},
    std::{collections::HashSet, io, time::Duration},
};

pub mod middleware;

/// [`Client`] config.
#[derive(Clone)]
pub struct Config<H = NoHandshake> {
    /// [`identity::Keypair`] of the client.
    pub keypair: identity::Keypair,

    /// Known remote peer [`Multiaddr`]s.
    pub known_peers: HashSet<Multiaddr>,

    /// [`Handshake`] implementation to use for connection establishment.
    pub handshake: H,

    /// Connection timeout.
    pub connection_timeout: Duration,

    /// Name of the RPC server this client is going to be connecting to.
    pub server_name: ServerName,
}

/// RPC client.
pub trait Client<A: Sync = Multiaddr>: Send + Sync {
    /// Sends an outbound RPC.
    fn send_rpc<'a, Fut: Future<Output = Result<Ok>> + Send + 'a, Ok: Send>(
        &'a self,
        addr: &'a A,
        rpc_id: RpcId,
        f: &'a (impl Fn(BiDirectionalStream) -> Fut + Send + Sync + 'a),
    ) -> impl Future<Output = Result<Ok>> + Send + 'a;

    /// Sends an unary RPC.
    fn send_unary<'a, RPC: Rpc<Kind = kind::Unary>>(
        &'a self,
        addr: &'a A,
        request: &'a RPC::Request,
    ) -> impl Future<Output = Result<RPC::Response>> + Send + 'a {
        async move {
            self.send_rpc(addr, RPC::ID, &move |stream| async move {
                let (mut rx, mut tx) = stream.upgrade::<RpcResult<RPC>, RPC::Request, RPC::Codec>();
                tx.send(request).await?;
                Ok(rx.recv_message().await??)
            })
            .force_send_impl()
            .await
        }
    }

    /// Sends a streaming RPC.
    fn send_streaming<'a, RPC: Rpc<Kind = kind::Streaming>, Fut, Ok: Send>(
        &'a self,
        addr: &'a A,
        f: &'a (impl Fn(
            SendStream<RPC::Request, RPC::Codec>,
            RecvStream<RpcResult<RPC>, RPC::Codec>,
        ) -> Fut
                 + Send
                 + Sync
                 + 'a),
    ) -> impl Future<Output = Result<Ok>> + Send + 'a
    where
        Fut: Future<Output = Result<Ok>> + Send,
    {
        async move {
            self.send_rpc(addr, RPC::ID, &move |stream| async move {
                let (rx, tx) = stream.upgrade::<RpcResult<RPC>, RPC::Request, RPC::Codec>();
<<<<<<< HEAD
                f(tx, rx).await.map_err(Into::into)
=======
                f(tx, rx).await
>>>>>>> b452a707
            })
            .force_send_impl()
            .await
        }
    }

    /// Sends a oneshot RPC.
    fn send_oneshot<'a, RPC: Rpc<Kind = kind::Oneshot>>(
        &'a self,
        addr: &'a A,
        msg: &'a RPC::Request,
    ) -> impl Future<Output = Result<()>> + Send + 'a {
        async move {
            self.send_rpc(addr, RPC::ID, &move |stream| async move {
                let (_, mut tx) = stream.upgrade::<RPC::Response, RPC::Request, RPC::Codec>();
                tx.send(msg).await?;
                Ok(())
            })
            .force_send_impl()
            .await
        }
    }
}

/// Marker trait that should accompany [`Client`] impls in order to blanket impl
/// the middleware extension traits.
pub trait Marker {}

#[derive(Clone, Debug, thiserror::Error, From, Eq, PartialEq)]
pub enum Error {
    /// Transport error.
    #[error(transparent)]
    Transport(transport::Error),

    /// RPC error.
    #[error("{source} RPC: {error:?}")]
    Rpc {
        #[source]
        error: RpcError,
        source: RpcErrorSource,
    },
}

impl From<crate::Error> for Error {
    fn from(error: crate::Error) -> Self {
        Self::Rpc {
            error,
            source: RpcErrorSource::Server,
        }
    }
}

impl Error {
    /// Creates a new client-side [`RpcError`] with the provided error code.
    pub fn rpc(code: &'static str) -> Self {
        RpcError::new(code).into()
    }
}

/// The source of an [`RpcError`].
#[derive(Clone, Copy, Debug, Eq, PartialEq, Display)]
pub enum RpcErrorSource {
    /// Client-side error.
    Client,

    /// Server-side error.
    Server,
}

impl From<io::Error> for Error {
    fn from(err: io::Error) -> Self {
        Self::Transport(err.into())
    }
}

pub type Result<T, E = Error> = std::result::Result<T, E>;

type RpcResult<RPC> = Result<<RPC as Rpc>::Response, crate::Error>;

impl<const ID: RpcId, Req, Resp, C> super::Unary<ID, Req, Resp, C>
where
    Req: Message,
    Resp: Message,
    C: Codec,
{
    pub async fn send<A: Sync>(client: &impl Client<A>, addr: &A, req: &Req) -> Result<Resp> {
        client.send_unary::<Self>(addr, req).await
    }
}

impl<const ID: RpcId, Req, Resp, C> super::Streaming<ID, Req, Resp, C>
where
    Req: Message,
    Resp: Message,
    C: Codec,
{
    pub fn send<'a, A: Sync, F, Fut, Ok: Send>(
        client: &'a impl Client<A>,
        addr: &'a A,
        f: &'a F,
    ) -> impl Future<Output = Result<Ok>> + Send + 'a
    where
        F: Fn(SendStream<Req, C>, RecvStream<RpcResult<Self>, C>) -> Fut + Send + Sync + 'a,
        Fut: Future<Output = Result<Ok>> + Send,
    {
        client.send_streaming::<Self, _, _>(addr, f)
    }
}

impl<const ID: RpcId, Msg, C> super::Oneshot<ID, Msg, C>
where
    Msg: Message,
    C: Codec,
{
    pub fn send<'a, A: Sync>(
        client: &'a impl Client<A>,
        addr: &'a A,
        msg: &'a Msg,
    ) -> impl Future<Output = Result<()>> + 'a {
        client.send_oneshot::<Self>(addr, msg)
    }
}

/// Arbitrary remote peer.
pub struct AnyPeer;<|MERGE_RESOLUTION|>--- conflicted
+++ resolved
@@ -81,11 +81,7 @@
         async move {
             self.send_rpc(addr, RPC::ID, &move |stream| async move {
                 let (rx, tx) = stream.upgrade::<RpcResult<RPC>, RPC::Request, RPC::Codec>();
-<<<<<<< HEAD
-                f(tx, rx).await.map_err(Into::into)
-=======
                 f(tx, rx).await
->>>>>>> b452a707
             })
             .force_send_impl()
             .await
